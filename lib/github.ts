<<<<<<< HEAD
import { authHeaders, getTokenForRepo } from "@/lib/token";
import type { RepoAuth } from "@/lib/token";

async function repoAuth(owner: string, repo: string, overrideToken?: string): Promise<RepoAuth> {
  if (overrideToken) {
    return { token: overrideToken, scheme: "token", source: "pat" };
  }
  return getTokenForRepo(owner, repo);
=======
// lib/github.ts
export async function ghToken(): Promise<string> {
  const t = process.env.GITHUB_TOKEN;
  if (!t) throw new Error("GITHUB_TOKEN not set in environment");
  return t;
>>>>>>> 71bbfdf6
}

function ghHeaders(token?: string) {
  const h: Record<string, string> = {
    Accept: "application/vnd.github.v3.raw",
    "User-Agent": "roadmap-dashboard-pro",
  };
  if (token) {
    // Use "token <PAT>" for classic PATs (works everywhere)
    h.Authorization = `token ${token}`;
  }
  return h;
}

export async function getFileRaw(owner: string, repo: string, path: string, ref?: string, token?: string) {
<<<<<<< HEAD
  const auth = await repoAuth(owner, repo, token);
  const encodedPath = encodeGitHubPath(path);
  const r = await fetch(
    `https://api.github.com/repos/${owner}/${repo}/contents/${encodedPath}${ref ? `?ref=${ref}` : ""}`,
    {
      headers: authHeaders(auth, { Accept: "application/vnd.github.v3.raw" }),
      cache: "no-store",
    }
  );
=======
  const t = token || (await ghToken());
  const url =
    `https://api.github.com/repos/${owner}/${repo}/contents/` +
    `${encodeURIComponent(path)}` +
    (ref ? `?ref=${encodeURIComponent(ref)}` : "");
  const r = await fetch(url, { headers: ghHeaders(t), cache: "no-store" });
>>>>>>> 71bbfdf6
  if (r.status === 404) return null;
  if (r.status === 401) throw new Error(`GitHub 401 (check PAT scope/access for ${owner}/${repo})`);
  if (!r.ok) throw new Error(`GET ${owner}/${repo}:${path} failed: ${r.status}`);
  return r.text();
}

export async function putFile(
  owner: string,
  repo: string,
  path: string,
  content: string,
  branch: string,
  message: string,
  token?: string
) {
<<<<<<< HEAD
  const auth = await repoAuth(owner, repo, token);
  const encodedPath = encodeGitHubPath(path);
  // get sha if exists
  const meta = await fetch(
    `https://api.github.com/repos/${owner}/${repo}/contents/${encodedPath}?ref=${branch}`,
    {
      headers: authHeaders(auth, { Accept: "application/vnd.github+json" }),
    }
  );
  let sha: string | undefined;
  if (meta.ok) {
    const j = await meta.json();
    sha = j.sha;
=======
  const t = token || (await ghToken());
  // fetch current sha (if any)
  const metaUrl = `https://api.github.com/repos/${owner}/${repo}/contents/${encodeURIComponent(path)}?ref=${branch}`;
  const meta = await fetch(metaUrl, { headers: ghHeaders(t) });
  let sha: string | undefined;
  if (meta.ok) {
    try {
      const j = await meta.json();
      sha = j?.sha;
    } catch {}
>>>>>>> 71bbfdf6
  }

  const putUrl = `https://api.github.com/repos/${owner}/${repo}/contents/${encodeURIComponent(path)}`;
  const body = JSON.stringify({
    message,
    branch,
    sha,
    content: Buffer.from(content).toString("base64"),
  });
  const r = await fetch(putUrl, {
    method: "PUT",
<<<<<<< HEAD
    headers: authHeaders(auth, { "content-type": "application/json" }),
    body: JSON.stringify({
      message,
      branch,
      sha,
      content: Buffer.from(content).toString("base64"),
    }),
=======
    headers: {
      ...ghHeaders(t),
      Accept: "application/vnd.github+json",
      "content-type": "application/json",
    },
    body,
>>>>>>> 71bbfdf6
  });
  if (r.status === 401) throw new Error(`GitHub 401 on PUT (check PAT scope/access for ${owner}/${repo})`);
  if (!r.ok) throw new Error(`PUT ${owner}/${repo}:${path} failed: ${r.status}`);
  return r.json();
}<|MERGE_RESOLUTION|>--- conflicted
+++ resolved
@@ -1,4 +1,3 @@
-<<<<<<< HEAD
 import { authHeaders, getTokenForRepo } from "@/lib/token";
 import type { RepoAuth } from "@/lib/token";
 
@@ -7,13 +6,6 @@
     return { token: overrideToken, scheme: "token", source: "pat" };
   }
   return getTokenForRepo(owner, repo);
-=======
-// lib/github.ts
-export async function ghToken(): Promise<string> {
-  const t = process.env.GITHUB_TOKEN;
-  if (!t) throw new Error("GITHUB_TOKEN not set in environment");
-  return t;
->>>>>>> 71bbfdf6
 }
 
 function ghHeaders(token?: string) {
@@ -29,7 +21,6 @@
 }
 
 export async function getFileRaw(owner: string, repo: string, path: string, ref?: string, token?: string) {
-<<<<<<< HEAD
   const auth = await repoAuth(owner, repo, token);
   const encodedPath = encodeGitHubPath(path);
   const r = await fetch(
@@ -39,14 +30,7 @@
       cache: "no-store",
     }
   );
-=======
-  const t = token || (await ghToken());
-  const url =
-    `https://api.github.com/repos/${owner}/${repo}/contents/` +
-    `${encodeURIComponent(path)}` +
-    (ref ? `?ref=${encodeURIComponent(ref)}` : "");
-  const r = await fetch(url, { headers: ghHeaders(t), cache: "no-store" });
->>>>>>> 71bbfdf6
+  
   if (r.status === 404) return null;
   if (r.status === 401) throw new Error(`GitHub 401 (check PAT scope/access for ${owner}/${repo})`);
   if (!r.ok) throw new Error(`GET ${owner}/${repo}:${path} failed: ${r.status}`);
@@ -62,7 +46,6 @@
   message: string,
   token?: string
 ) {
-<<<<<<< HEAD
   const auth = await repoAuth(owner, repo, token);
   const encodedPath = encodeGitHubPath(path);
   // get sha if exists
@@ -76,18 +59,6 @@
   if (meta.ok) {
     const j = await meta.json();
     sha = j.sha;
-=======
-  const t = token || (await ghToken());
-  // fetch current sha (if any)
-  const metaUrl = `https://api.github.com/repos/${owner}/${repo}/contents/${encodeURIComponent(path)}?ref=${branch}`;
-  const meta = await fetch(metaUrl, { headers: ghHeaders(t) });
-  let sha: string | undefined;
-  if (meta.ok) {
-    try {
-      const j = await meta.json();
-      sha = j?.sha;
-    } catch {}
->>>>>>> 71bbfdf6
   }
 
   const putUrl = `https://api.github.com/repos/${owner}/${repo}/contents/${encodeURIComponent(path)}`;
@@ -99,7 +70,6 @@
   });
   const r = await fetch(putUrl, {
     method: "PUT",
-<<<<<<< HEAD
     headers: authHeaders(auth, { "content-type": "application/json" }),
     body: JSON.stringify({
       message,
@@ -107,14 +77,6 @@
       sha,
       content: Buffer.from(content).toString("base64"),
     }),
-=======
-    headers: {
-      ...ghHeaders(t),
-      Accept: "application/vnd.github+json",
-      "content-type": "application/json",
-    },
-    body,
->>>>>>> 71bbfdf6
   });
   if (r.status === 401) throw new Error(`GitHub 401 on PUT (check PAT scope/access for ${owner}/${repo})`);
   if (!r.ok) throw new Error(`PUT ${owner}/${repo}:${path} failed: ${r.status}`);
