--- conflicted
+++ resolved
@@ -16,12 +16,8 @@
   }
   return h;
 }
-
-<<<<<<< HEAD
+ 
 export function encodeGitHubPath(path: string) {
-=======
-function encodePath(path: string) {
->>>>>>> 84a62caf
   return path
     .split("/")
     .map((part) => encodeURIComponent(part))
@@ -29,12 +25,8 @@
 }
 
 export async function getFileRaw(owner: string, repo: string, path: string, ref?: string, token?: string) {
-  const t = token || (await ghToken());
-<<<<<<< HEAD
+  const t = token || (await ghToken()); 
   const encodedPath = encodeGitHubPath(path);
-=======
-  const encodedPath = encodePath(path);
->>>>>>> 84a62caf
   const url =
     `https://api.github.com/repos/${owner}/${repo}/contents/` +
     `${encodedPath}` +
@@ -56,12 +48,8 @@
   token?: string
 ) {
   const t = token || (await ghToken());
-  // fetch current sha (if any)
-<<<<<<< HEAD
+  // fetch current sha (if any) 
   const encodedPath = encodeGitHubPath(path);
-=======
-  const encodedPath = encodePath(path);
->>>>>>> 84a62caf
   const metaUrl = `https://api.github.com/repos/${owner}/${repo}/contents/${encodedPath}?ref=${encodeURIComponent(branch)}`;
   const meta = await fetch(metaUrl, { headers: ghHeaders(t) });
   let sha: string | undefined;
