<<<<<<< HEAD
import { RepoAuth, authHeaders, getTokenForRepo } from "./token";

const RAW_ACCEPT_HEADER = { Accept: "application/vnd.github.v3.raw" } as const;

export async function fetchRepoFile({
  owner,
  repo,
  path,
  ref,
  auth,
}: {
  owner: string;
  repo: string;
  path: string;
  ref?: string;
  auth: RepoAuth;
}) {
  const url = `https://api.github.com/repos/${owner}/${repo}/contents/${encodeURIComponent(path)}${ref ? `?ref=${ref}` : ""}`;
  const r = await fetch(url, {
    headers: authHeaders(auth, RAW_ACCEPT_HEADER),
    cache: "no-store",
  });
  if (!r.ok) return null;
  return await r.text();
}

export async function getFileRaw({
  owner,
  repo,
  path,
  ref,
  auth,
}: {
  owner: string;
  repo: string;
  path: string;
  ref?: string;
  auth?: RepoAuth;
}) {
  let repoAuth = auth;
  if (!repoAuth) {
    try {
      repoAuth = await getTokenForRepo(owner, repo);
    } catch (error: any) {
      const message = error?.message ? String(error.message) : "";
      const missingCreds = message.includes("No GitHub credentials configured");
      if (!missingCreds) throw error;
    }
  }

  if (repoAuth) {
    const viaApi = await fetchRepoFile({ owner, repo, path, ref, auth: repoAuth });
    if (viaApi !== null) return viaApi;
  }

  const branch = ref ?? "main";
  const encodedPath = path
    .split("/")
    .map((segment) => encodeURIComponent(segment))
    .join("/");
  const url = `https://raw.githubusercontent.com/${owner}/${repo}/${encodeURIComponent(branch)}/${encodedPath}`;
  const r = await fetch(url, { headers: RAW_ACCEPT_HEADER, cache: "no-store" });
  if (!r.ok) return null;
  return await r.text();
=======
export async function ghToken(): Promise<string> {
  // For MVP use a repo-level PAT via Vercel env GITHUB_TOKEN (repo: contents write)
  const t = process.env.GITHUB_TOKEN;
  if (!t) throw new Error("GITHUB_TOKEN not set. Add it in Vercel → Project → Settings → Environment Variables.");
  return t;
}

export async function getFileRaw(owner: string, repo: string, path: string, ref?: string, token?: string) {
  const t = token || await ghToken();
  const r = await fetch(`https://api.github.com/repos/${owner}/${repo}/contents/${encodeURIComponent(path)}${ref ? `?ref=${ref}` : ""}`, {
    headers: { Authorization: `Bearer ${t}`, Accept: "application/vnd.github.v3.raw" },
    cache: "no-store",
  });
  if (r.status === 404) return null;
  if (!r.ok) throw new Error(`GET ${owner}/${repo}:${path} failed: ${r.status}`);
  return r.text();
}

export async function putFile(owner: string, repo: string, path: string, content: string, branch: string, message: string, token?: string) {
  const t = token || await ghToken();
  // get sha if exists
  const meta = await fetch(`https://api.github.com/repos/${owner}/${repo}/contents/${encodeURIComponent(path)}?ref=${branch}`, {
    headers: { Authorization: `Bearer ${t}`, Accept: "application/vnd.github+json" },
  });
  let sha: string | undefined;
  if (meta.ok) { const j = await meta.json(); sha = j.sha; }

  const r = await fetch(`https://api.github.com/repos/${owner}/${repo}/contents/${encodeURIComponent(path)}`, {
    method: "PUT",
    headers: { Authorization: `Bearer ${t}`, "content-type": "application/json" },
    body: JSON.stringify({
      message, branch, sha,
      content: Buffer.from(content).toString("base64"),
    }),
  });
  if (!r.ok) throw new Error(`PUT ${owner}/${repo}:${path} failed: ${r.status}`);
  return r.json();
>>>>>>> 8d6fe77a
}<|MERGE_RESOLUTION|>--- conflicted
+++ resolved
@@ -1,4 +1,3 @@
-<<<<<<< HEAD
 import { RepoAuth, authHeaders, getTokenForRepo } from "./token";
 
 const RAW_ACCEPT_HEADER = { Accept: "application/vnd.github.v3.raw" } as const;
@@ -19,10 +18,33 @@
   const url = `https://api.github.com/repos/${owner}/${repo}/contents/${encodeURIComponent(path)}${ref ? `?ref=${ref}` : ""}`;
   const r = await fetch(url, {
     headers: authHeaders(auth, RAW_ACCEPT_HEADER),
+
     cache: "no-store",
   });
-  if (!r.ok) return null;
-  return await r.text();
+  if (r.status === 404) return null;
+  if (!r.ok) throw new Error(`GET ${owner}/${repo}:${path} failed: ${r.status}`);
+  return r.text();
+}
+
+export async function putFile(owner: string, repo: string, path: string, content: string, branch: string, message: string, token?: string) {
+  const t = token || await ghToken();
+  // get sha if exists
+  const meta = await fetch(`https://api.github.com/repos/${owner}/${repo}/contents/${encodeURIComponent(path)}?ref=${branch}`, {
+    headers: { Authorization: `Bearer ${t}`, Accept: "application/vnd.github+json" },
+  });
+  let sha: string | undefined;
+  if (meta.ok) { const j = await meta.json(); sha = j.sha; }
+
+  const r = await fetch(`https://api.github.com/repos/${owner}/${repo}/contents/${encodeURIComponent(path)}`, {
+    method: "PUT",
+    headers: { Authorization: `Bearer ${t}`, "content-type": "application/json" },
+    body: JSON.stringify({
+      message, branch, sha,
+      content: Buffer.from(content).toString("base64"),
+    }),
+  });
+  if (!r.ok) throw new Error(`PUT ${owner}/${repo}:${path} failed: ${r.status}`);
+  return r.json();
 }
 
 export async function getFileRaw({
@@ -63,43 +85,4 @@
   const r = await fetch(url, { headers: RAW_ACCEPT_HEADER, cache: "no-store" });
   if (!r.ok) return null;
   return await r.text();
-=======
-export async function ghToken(): Promise<string> {
-  // For MVP use a repo-level PAT via Vercel env GITHUB_TOKEN (repo: contents write)
-  const t = process.env.GITHUB_TOKEN;
-  if (!t) throw new Error("GITHUB_TOKEN not set. Add it in Vercel → Project → Settings → Environment Variables.");
-  return t;
-}
-
-export async function getFileRaw(owner: string, repo: string, path: string, ref?: string, token?: string) {
-  const t = token || await ghToken();
-  const r = await fetch(`https://api.github.com/repos/${owner}/${repo}/contents/${encodeURIComponent(path)}${ref ? `?ref=${ref}` : ""}`, {
-    headers: { Authorization: `Bearer ${t}`, Accept: "application/vnd.github.v3.raw" },
-    cache: "no-store",
-  });
-  if (r.status === 404) return null;
-  if (!r.ok) throw new Error(`GET ${owner}/${repo}:${path} failed: ${r.status}`);
-  return r.text();
-}
-
-export async function putFile(owner: string, repo: string, path: string, content: string, branch: string, message: string, token?: string) {
-  const t = token || await ghToken();
-  // get sha if exists
-  const meta = await fetch(`https://api.github.com/repos/${owner}/${repo}/contents/${encodeURIComponent(path)}?ref=${branch}`, {
-    headers: { Authorization: `Bearer ${t}`, Accept: "application/vnd.github+json" },
-  });
-  let sha: string | undefined;
-  if (meta.ok) { const j = await meta.json(); sha = j.sha; }
-
-  const r = await fetch(`https://api.github.com/repos/${owner}/${repo}/contents/${encodeURIComponent(path)}`, {
-    method: "PUT",
-    headers: { Authorization: `Bearer ${t}`, "content-type": "application/json" },
-    body: JSON.stringify({
-      message, branch, sha,
-      content: Buffer.from(content).toString("base64"),
-    }),
-  });
-  if (!r.ok) throw new Error(`PUT ${owner}/${repo}:${path} failed: ${r.status}`);
-  return r.json();
->>>>>>> 8d6fe77a
 }