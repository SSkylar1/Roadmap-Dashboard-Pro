"use client";

import {
  ChangeEvent,
  FormEvent,
  Suspense,
  useEffect,
  useMemo,
  useState,
} from "react";
import Link from "next/link";
import { useSearchParams } from "next/navigation";
import { load } from "js-yaml";

import { describeProjectFile, normalizeProjectKey } from "@/lib/project-paths";
import { useLocalSecrets, useResolvedSecrets } from "@/lib/use-local-secrets";

type ErrorState = { title: string; detail?: string } | null;
type SuccessState = {
  created: string[];
  skipped: string[];
  owner: string;
  repo: string;
  branch?: string;
  prUrl?: string;
  pullRequestNumber?: number;
  path?: string;
} | null;

type UploadState = {
  name: string;
  sizeLabel: string;
};

type HandoffHint = {
  path: string;
  label?: string;
  content?: string;
  owner?: string;
  repo?: string;
  branch?: string;
  promotedBranch?: string;
  project?: string | null;
  prUrl?: string;
  pullRequestNumber?: number;
};

const ROADMAP_HANDOFF_KEY = "wizard:handoff:roadmap";
const ADD_NEW_REPO_OPTION = "__add_new_repo__";
const ADD_NEW_PROJECT_OPTION = "__add_new_project__";

type ImportResponse = {
  ok: boolean;
  created?: string[];
  skipped?: string[];
  branch?: string;
  prUrl?: string;
  pullRequestNumber?: number;
  error?: string;
  detail?: string;
};

function formatBytes(bytes: number) {
  if (Number.isNaN(bytes) || bytes <= 0) {
    return "0 B";
  }
  const units = ["B", "KB", "MB", "GB"];
  let value = bytes;
  let unitIndex = 0;
  while (value >= 1024 && unitIndex < units.length - 1) {
    value /= 1024;
    unitIndex += 1;
  }
  const precision = value < 10 && unitIndex > 0 ? 1 : 0;
  return `${value.toFixed(precision)} ${units[unitIndex]}`;
}

function RoadmapProvisionerInner() {
  const params = useSearchParams();
  const handoffParam = params.get("handoff");
  const [owner, setOwner] = useState(() => params.get("owner") ?? "");
  const [repo, setRepo] = useState(() => params.get("repo") ?? "");
  const [branch, setBranch] = useState(() => params.get("branch") ?? "main");
  const [project, setProject] = useState(() => params.get("project") ?? "");
  const [upload, setUpload] = useState<UploadState | null>(null);
  const [roadmap, setRoadmap] = useState("");
  const [error, setError] = useState<ErrorState>(null);
  const [success, setSuccess] = useState<SuccessState>(null);
  const [isSubmitting, setIsSubmitting] = useState(false);
  const [uploadKey, setUploadKey] = useState(0);
  const [handoffHint, setHandoffHint] = useState<HandoffHint | null>(null);
  const [handoffNotice, setHandoffNotice] = useState<string | null>(null);
  const [handoffError, setHandoffError] = useState<string | null>(null);
  const [isImportingHandoff, setIsImportingHandoff] = useState(false);
  const [initialContextApplied, setInitialContextApplied] = useState(false);
  const secretsStore = useLocalSecrets();
  const secrets = useResolvedSecrets(owner, repo, project || undefined);
  const githubConfigured = Boolean(secrets.githubPat);
  const [openAsPr, setOpenAsPr] = useState(false);

  useEffect(() => {
    if (typeof window === "undefined") {
      if (handoffParam) {
        setHandoffHint({ path: handoffParam });
      }
      return;
    }

    try {
      const storedRaw = window.localStorage.getItem(ROADMAP_HANDOFF_KEY);
      const stored = storedRaw ? (JSON.parse(storedRaw) as HandoffHint & { createdAt?: number }) : null;

      const applyContext = (hint: HandoffHint | null) => {
        if (!hint || initialContextApplied) {
          return;
        }
        let updated = false;
        if (hint.owner && !owner) {
          setOwner(hint.owner);
          updated = true;
        }
        if (hint.repo && !repo) {
          setRepo(hint.repo);
          updated = true;
        }
        const promoted = hint.promotedBranch?.trim();
        if (promoted && (!branch || branch === "main")) {
          setBranch(promoted);
          updated = true;
        } else if (hint.branch && (!branch || branch === "main")) {
          setBranch(hint.branch);
          updated = true;
        }
        if (hint.project && !project) {
          setProject(hint.project);
          updated = true;
        }
        if (updated || hint.owner || hint.repo || hint.branch || hint.project) {
          setInitialContextApplied(true);
        }
      };

      const hydrateHint = (hint: HandoffHint | null) => {
        if (!hint) {
          return null;
        }
        return {
          path: hint.path,
          label: hint.label,
          content: hint.content,
          owner: hint.owner,
          repo: hint.repo,
          branch: hint.branch,
          promotedBranch: hint.promotedBranch,
          project: hint.project ?? null,
          prUrl: hint.prUrl,
          pullRequestNumber: hint.pullRequestNumber,
        } satisfies HandoffHint;
      };

      if (handoffParam) {
        if (stored && stored.path === handoffParam) {
          const hydrated = hydrateHint(stored);
          setHandoffHint(hydrated);
          applyContext(hydrated);
        } else {
          setHandoffHint({ path: handoffParam });
        }
      } else if (stored?.path) {
        const hydrated = hydrateHint(stored);
        setHandoffHint(hydrated);
        applyContext(hydrated);
      } else {
        setHandoffHint(null);
      }
    } catch (err) {
      console.error("Failed to read roadmap handoff", err);
      if (handoffParam) {
        setHandoffHint({ path: handoffParam });
      }
    }
  }, [handoffParam, branch, owner, project, repo, initialContextApplied]);

  const repoEntries = secretsStore.repos;
  const [selectedRepoId, setSelectedRepoId] = useState<string>(ADD_NEW_REPO_OPTION);
  const [selectedProjectOption, setSelectedProjectOption] = useState<string>("");
  const repoSlug = useMemo(() => {
    const ownerSlug = owner.trim().toLowerCase();
    const repoSlugValue = repo.trim().toLowerCase();
    return ownerSlug && repoSlugValue ? `${ownerSlug}/${repoSlugValue}` : "";
  }, [owner, repo]);
  const matchedRepoEntry = useMemo(() => {
    if (!repoSlug) return undefined;
    return repoEntries.find(
      (entry) => `${entry.owner.toLowerCase()}/${entry.repo.toLowerCase()}` === repoSlug,
    );
  }, [repoEntries, repoSlug]);

  const roadmapPreview = useMemo(() => roadmap.trim(), [roadmap]);
  const hasRoadmap = Boolean(roadmapPreview);
  const projectKey = useMemo(() => normalizeProjectKey(project), [project]);
  const roadmapPath = describeProjectFile("docs/roadmap.yml", projectKey);
  const infraPath = describeProjectFile("docs/infra-facts.md", projectKey);
  const stackPath = describeProjectFile("docs/tech-stack.yml", projectKey);
  const workflowPath = describeProjectFile(".github/workflows/roadmap.yml", projectKey);
  const projectOptions = useMemo(() => matchedRepoEntry?.projects ?? [], [matchedRepoEntry]);
  const canSubmit = Boolean(!isSubmitting && owner && repo && branch && hasRoadmap);

  useEffect(() => {
    const nextRepoId = matchedRepoEntry?.id ?? ADD_NEW_REPO_OPTION;
    setSelectedRepoId((current) => (current === nextRepoId ? current : nextRepoId));
  }, [matchedRepoEntry?.id]);

  useEffect(() => {
    if (owner || repo) {
      return;
    }
    const [firstRepo] = repoEntries;
    if (!firstRepo) {
      return;
    }
    setOwner(firstRepo.owner);
    setRepo(firstRepo.repo);
    setSelectedRepoId(firstRepo.id);
    if (!project && firstRepo.projects.length === 1) {
      setProject(firstRepo.projects[0].id);
    }
  }, [owner, repo, project, repoEntries]);

  useEffect(() => {
    if (!project) {
      setSelectedProjectOption((current) => (current === "" ? current : ""));
      return;
    }
    const matchingProject = projectOptions.find((option) => option.id === project);
    const nextProjectOption = matchingProject ? matchingProject.id : ADD_NEW_PROJECT_OPTION;
    setSelectedProjectOption((current) => (current === nextProjectOption ? current : nextProjectOption));
  }, [project, projectOptions]);

  const handleRepoSelect = (event: ChangeEvent<HTMLSelectElement>) => {
    const value = event.target.value;
    setSelectedRepoId(value);
    if (value === ADD_NEW_REPO_OPTION) {
      return;
    }
    const entry = repoEntries.find((repoEntry) => repoEntry.id === value);
    if (entry) {
      setOwner(entry.owner);
      setRepo(entry.repo);
      if (entry.projects.length === 1) {
        setProject(entry.projects[0].id);
      }
    }
  };

  const handleProjectSelect = (event: ChangeEvent<HTMLSelectElement>) => {
    const value = event.target.value;
    setSelectedProjectOption(value);
    if (!value) {
      setProject("");
      return;
    }
    if (value === ADD_NEW_PROJECT_OPTION) {
      if (projectOptions.some((option) => option.id === project)) {
        setProject("");
      }
      return;
    }
    const match = projectOptions.find((option) => option.id === value);
    if (match) {
      setProject(match.id);
    }
  };

  async function handleFileChange(event: ChangeEvent<HTMLInputElement>) {
    setHandoffNotice(null);
    setHandoffError(null);
    const file = event.target.files?.[0];
    if (!file) {
      setUpload(null);
      setRoadmap("");
      setSuccess(null);
      setUploadKey((value) => value + 1);
      return;
    }

    if (file.size > 2 * 1024 * 1024) {
      setError({ title: "File too large", detail: "Limit uploads to 2MB roadmap files." });
      event.target.value = "";
      setUpload(null);
      setRoadmap("");
      setUploadKey((value) => value + 1);
      return;
    }

    try {
      const text = await file.text();
      if (!text.trim()) {
        throw new Error("Roadmap file is empty");
      }
      load(text);
      setRoadmap(text.trimEnd());
      setUpload({ name: file.name, sizeLabel: formatBytes(file.size) });
      setError(null);
      setSuccess(null);
    } catch (err: any) {
      setError({ title: "Invalid roadmap.yml", detail: err?.message ?? String(err) });
      setUpload(null);
      setRoadmap("");
      setUploadKey((value) => value + 1);
    }
  }

  async function importHandoff() {
    if (!handoffHint) {
      return;
    }

    setIsImportingHandoff(true);
    setHandoffNotice(null);
    setHandoffError(null);

    try {
      let content = handoffHint.content ?? "";
      let name = handoffHint.label ?? handoffHint.path;
      let sizeLabel = "";

      if (!content) {
        const fetchOwner = (handoffHint.owner || owner || "").trim();
        const fetchRepo = (handoffHint.repo || repo || "").trim();
        if (!fetchOwner || !fetchRepo) {
          setHandoffError("Provide owner and repo before importing the shared roadmap.");
          return;
        }

        const params = new URLSearchParams({ path: handoffHint.path });
        params.set("owner", fetchOwner);
        params.set("repo", fetchRepo);
<<<<<<< HEAD
        const fetchBranchSource = handoffHint.promotedBranch || handoffHint.branch || branch || "main";
        const fetchBranch = fetchBranchSource.trim();
=======
        const fetchBranch = (handoffHint.promotedBranch || handoffHint.branch || branch || "main").trim();
>>>>>>> c7de3b0c
        if (fetchBranch) {
          params.set("branch", fetchBranch);
        }
        const fetchProject = handoffHint.project ?? (project || "");
        if (fetchProject) {
          params.set("project", fetchProject);
        }

        const headers: HeadersInit = {};
        if (secrets.githubPat) {
          headers["x-github-pat"] = secrets.githubPat;
        }

        const response = await fetch(`/api/wizard/handoff?${params.toString()}`, { headers });
        const payload = await response.json().catch(() => ({}));

        if (!response.ok || !payload?.ok) {
          const title = typeof payload?.error === "string" ? payload.error : "Failed to import shared roadmap";
          setHandoffError(title);
          return;
        }

        content = typeof payload.content === "string" ? payload.content : "";
        const payloadLabel = typeof payload.label === "string" ? payload.label : undefined;
        name = payloadLabel ?? (typeof payload.name === "string" ? payload.name : name);
        sizeLabel = typeof payload.sizeLabel === "string" ? payload.sizeLabel : sizeLabel;
        const normalizedPath = typeof payload.path === "string" ? payload.path : handoffHint.path;
        const baseBranchValue = handoffHint.branch || branch || "main";
        const baseBranch = typeof baseBranchValue === "string" ? baseBranchValue.trim() : "";
        const projectForHint = (handoffHint.project ?? fetchProject) || null;
        const updatedHint: HandoffHint = {
          ...handoffHint,
          path: normalizedPath,
          label: payloadLabel ?? name,
          content,
          owner: fetchOwner || undefined,
          repo: fetchRepo || undefined,
          branch: baseBranch?.trim() || undefined,
          promotedBranch: fetchBranch,
          project: projectForHint,
        };
        setHandoffHint(updatedHint);
        if (typeof window !== "undefined") {
          const storedPayload = { ...updatedHint, createdAt: Date.now() };
          window.localStorage.setItem(ROADMAP_HANDOFF_KEY, JSON.stringify(storedPayload));
        }
      } else {
        sizeLabel = formatBytes(new TextEncoder().encode(content).length);
      }

      const trimmed = content.trim();
      if (!trimmed) {
        setHandoffError("Shared roadmap is empty");
        return;
      }

      try {
        load(trimmed);
      } catch (err) {
        setHandoffError(err instanceof Error ? err.message : String(err));
        return;
      }

      const effectiveSizeLabel = sizeLabel || formatBytes(new TextEncoder().encode(trimmed).length);
      setRoadmap(trimmed);
      setUpload({ name, sizeLabel: effectiveSizeLabel });
      setUploadKey((value) => value + 1);
      setSuccess(null);
      setHandoffNotice(`Imported ${name} from concept workspace.`);
    } catch (err) {
      setHandoffError(err instanceof Error ? err.message : String(err));
    } finally {
      setIsImportingHandoff(false);
    }
  }

  async function handleSubmit(event: FormEvent<HTMLFormElement>) {
    event.preventDefault();
    if (!canSubmit) {
      setError({ title: "Provide required fields", detail: "Upload a roadmap and fill owner/repo before continuing." });
      return;
    }

    setIsSubmitting(true);
    setError(null);
    setSuccess(null);

    try {
      const headers: HeadersInit = { "Content-Type": "application/json" };
      if (secrets.githubPat) {
        headers["x-github-pat"] = secrets.githubPat;
      }

      const endpoint = openAsPr ? "/api/roadmap/import?asPR=true" : "/api/roadmap/import";
      const response = await fetch(endpoint, {
        method: "POST",
        headers,
        body: JSON.stringify({ owner, repo, branch, roadmap, project: project || undefined }),
      });

      const payload = (await response.json().catch(() => ({}))) as ImportResponse;
      if (!response.ok || !payload?.ok) {
        const title = payload?.error ?? "Failed to import roadmap";
        setError({ title, detail: payload?.detail });
        return;
      }

      setSuccess({
        created: payload.created ?? [],
        skipped: payload.skipped ?? [],
        owner,
        repo,
        branch: payload.branch ?? branch,
        prUrl: payload.prUrl,
        pullRequestNumber: payload.pullRequestNumber,
      });
    } catch (err: any) {
      setError({ title: "Request failed", detail: err instanceof Error ? err.message : String(err) });
    } finally {
      setIsSubmitting(false);
    }
  }

  const projectQuery = projectKey ? `&project=${encodeURIComponent(projectKey)}` : "";
  const dashboardHref = success && success.owner && success.repo
    ? `/dashboard?owner=${encodeURIComponent(success.owner.trim())}&repo=${encodeURIComponent(success.repo.trim())}${projectQuery}`
    : null;

  return (
    <div className="tw-space-y-10">
      <header className="tw-space-y-3">
        <span className="tw-inline-flex tw-items-center tw-gap-2 tw-rounded-full tw-border tw-border-slate-800 tw-px-3 tw-py-1 tw-text-xs tw-font-medium tw-uppercase tw-tracking-wide tw-text-slate-300">
          Roadmap provisioning
        </span>
        <h1 className="tw-text-3xl tw-font-bold tw-leading-tight tw-text-slate-100">
          Import roadmap.yml and scaffold automations
        </h1>
        <p className="tw-text-base tw-leading-relaxed tw-text-slate-300">
          Upload your finalized roadmap to sync docs/roadmap.yml, then generate the foundational artifacts that power status checks and team context.
        </p>
        <p className="tw-text-xs tw-font-medium tw-uppercase tw-tracking-wide tw-text-slate-400">
          {githubConfigured ? "GitHub token ready" : "Add a GitHub PAT in Settings to allow commits"}
        </p>
      </header>

      <form onSubmit={handleSubmit} className="tw-grid tw-gap-8 lg:tw-grid-cols-[2fr,1fr]">
        <section className="tw-space-y-6 tw-rounded-3xl tw-border tw-border-slate-800 tw-bg-slate-900 tw-p-8">
          <div className="tw-grid tw-gap-4 md:tw-grid-cols-2">
            <label className="tw-flex tw-flex-col tw-gap-2">
              <span className="tw-text-sm tw-font-medium tw-text-slate-200">Linked repository</span>
              <select
                value={selectedRepoId}
                onChange={handleRepoSelect}
                className="tw-w-full tw-rounded-xl tw-border tw-border-slate-700 tw-bg-slate-950 tw-px-3 tw-py-2 tw-text-sm tw-text-slate-100 focus:tw-border-slate-500 focus:tw-outline-none"
              >
                <option value={ADD_NEW_REPO_OPTION}>Add new repo…</option>
                {repoEntries.map((entry) => {
                  const label = entry.displayName?.trim() || `${entry.owner}/${entry.repo}`;
                  return (
                    <option key={entry.id} value={entry.id}>
                      {label}
                    </option>
                  );
                })}
              </select>
            </label>
            <label className="tw-flex tw-flex-col tw-gap-2">
              <span className="tw-text-sm tw-font-medium tw-text-slate-200">Branch</span>
              <input
                value={branch}
                onChange={(event) => setBranch(event.target.value)}
                placeholder="main"
                className="tw-w-full tw-rounded-xl tw-border tw-border-slate-700 tw-bg-slate-950 tw-px-3 tw-py-2 tw-text-sm tw-text-slate-100 tw-placeholder-slate-500 focus:tw-border-slate-500 focus:tw-outline-none"
              />
            </label>
            <label className="tw-flex tw-flex-col tw-gap-2">
              <span className="tw-text-sm tw-font-medium tw-text-slate-200">Project (optional)</span>
              <select
                value={selectedProjectOption}
                onChange={handleProjectSelect}
                className="tw-w-full tw-rounded-xl tw-border tw-border-slate-700 tw-bg-slate-950 tw-px-3 tw-py-2 tw-text-sm tw-text-slate-100 focus:tw-border-slate-500 focus:tw-outline-none"
              >
                <option value="">Use repo defaults</option>
                {projectOptions.map((option) => (
                  <option key={option.id} value={option.id}>
                    {option.name}
                  </option>
                ))}
                <option value={ADD_NEW_PROJECT_OPTION}>Add new project…</option>
              </select>
            </label>
            {selectedRepoId === ADD_NEW_REPO_OPTION && (
              <div className="tw-grid tw-gap-4 md:tw-col-span-2 md:tw-grid-cols-2">
                <label className="tw-flex tw-flex-col tw-gap-2">
                  <span className="tw-text-sm tw-font-medium tw-text-slate-200">Owner</span>
                  <input
                    value={owner}
                    onChange={(event) => {
                      setOwner(event.target.value);
                      setSelectedRepoId(ADD_NEW_REPO_OPTION);
                    }}
                    placeholder="acme-co"
                    className="tw-w-full tw-rounded-xl tw-border tw-border-slate-700 tw-bg-slate-950 tw-px-3 tw-py-2 tw-text-sm tw-text-slate-100 tw-placeholder-slate-500 focus:tw-border-slate-500 focus:tw-outline-none"
                  />
                </label>
                <label className="tw-flex tw-flex-col tw-gap-2">
                  <span className="tw-text-sm tw-font-medium tw-text-slate-200">Repository</span>
                  <input
                    value={repo}
                    onChange={(event) => {
                      setRepo(event.target.value);
                      setSelectedRepoId(ADD_NEW_REPO_OPTION);
                    }}
                    placeholder="product-app"
                    className="tw-w-full tw-rounded-xl tw-border tw-border-slate-700 tw-bg-slate-950 tw-px-3 tw-py-2 tw-text-sm tw-text-slate-100 tw-placeholder-slate-500 focus:tw-border-slate-500 focus:tw-outline-none"
                  />
                </label>
              </div>
            )}
            {selectedProjectOption === ADD_NEW_PROJECT_OPTION && (
              <label className="tw-flex tw-flex-col tw-gap-2 md:tw-col-span-2">
                <span className="tw-text-sm tw-font-medium tw-text-slate-200">Project slug</span>
                <input
                  value={project}
                  onChange={(event) => {
                    setProject(event.target.value);
                    setSelectedProjectOption(ADD_NEW_PROJECT_OPTION);
                  }}
                  placeholder="growth-experiments"
                  className="tw-w-full tw-rounded-xl tw-border tw-border-slate-700 tw-bg-slate-950 tw-px-3 tw-py-2 tw-text-sm tw-text-slate-100 tw-placeholder-slate-500 focus:tw-border-slate-500 focus:tw-outline-none"
                />
              </label>
            )}
          </div>
          <p className="tw-text-xs tw-text-slate-400">
            Target files include <code className="tw-font-mono tw-text-[11px]">{roadmapPath}</code>, <code className="tw-font-mono tw-text-[11px]">{infraPath}</code>, and <code className="tw-font-mono tw-text-[11px]">{stackPath}</code>.
          </p>

          {handoffHint && (
            <div className="tw-space-y-2 tw-rounded-2xl tw-border tw-border-emerald-500/40 tw-bg-emerald-500/10 tw-p-4">
              <div className="tw-flex tw-flex-wrap tw-items-center tw-justify-between tw-gap-3">
                <div className="tw-space-y-1">
                  <p className="tw-text-sm tw-font-semibold tw-text-emerald-100">
                    Pull {handoffHint.label ?? handoffHint.path} from Concept
                  </p>
                  <p className="tw-text-xs tw-text-emerald-100/80">
                    Start provisioning with the roadmap you just generated without downloading it again.
                  </p>
                </div>
                <button
                  type="button"
                  onClick={importHandoff}
                  disabled={isImportingHandoff}
                  className="tw-inline-flex tw-items-center tw-gap-2 tw-rounded-full tw-border tw-border-emerald-400 tw-bg-emerald-500/20 tw-px-3 tw-py-1.5 tw-text-xs tw-font-semibold tw-uppercase tw-tracking-wide tw-text-emerald-100 hover:tw-border-emerald-300 hover:tw-text-white disabled:tw-opacity-60"
                >
                  {isImportingHandoff ? "Importing…" : "Import roadmap"}
                </button>
              </div>
              {handoffNotice && <p className="tw-text-xs tw-text-emerald-100/80">{handoffNotice}</p>}
              {handoffError && <p className="tw-text-xs tw-text-red-200">{handoffError}</p>}
            </div>
          )}

          <div className="tw-space-y-3">
            <label htmlFor="roadmap-upload" className="tw-block tw-text-sm tw-font-medium tw-text-slate-200">
              Upload {roadmapPath}
            </label>
            <input
              key={uploadKey}
              id="roadmap-upload"
              type="file"
              accept=".yml,.yaml"
              onChange={handleFileChange}
              className="tw-w-full tw-rounded-xl tw-border tw-border-dashed tw-border-slate-700 tw-bg-slate-950 tw-px-3 tw-py-3 tw-text-sm tw-text-slate-300 focus:tw-border-slate-500 focus:tw-outline-none"
            />
            {upload ? (
              <div className="tw-flex tw-items-center tw-justify-between tw-rounded-xl tw-border tw-border-slate-800 tw-bg-slate-950 tw-px-4 tw-py-3">
                <div>
                  <p className="tw-text-sm tw-font-medium tw-text-slate-100">{upload.name}</p>
                  <p className="tw-text-xs tw-text-slate-400">{upload.sizeLabel}</p>
                </div>
                <button
                  type="button"
                  onClick={() => {
                    setUpload(null);
                    setRoadmap("");
                    setSuccess(null);
                    setUploadKey((value) => value + 1);
                    setHandoffNotice(null);
                    setHandoffError(null);
                  }}
                  className="tw-text-xs tw-font-semibold tw-text-slate-300 hover:tw-text-slate-100"
                >
                  Remove
                </button>
              </div>
            ) : (
              <p className="tw-text-xs tw-text-slate-400">
                Accepts .yml or .yaml files up to 2MB. We validate the file with js-yaml before committing it to your repository.
              </p>
            )}
          </div>

          {hasRoadmap ? (
            <div className="tw-space-y-2">
              <div className="tw-flex tw-items-center tw-justify-between">
                <h2 className="tw-text-base tw-font-semibold tw-text-slate-200">Preview</h2>
                <span className="tw-text-xs tw-font-medium tw-text-emerald-400">Validated ✓</span>
              </div>
              <pre className="tw-max-h-72 tw-overflow-auto tw-rounded-2xl tw-border tw-border-slate-800 tw-bg-slate-950 tw-p-4 tw-text-xs tw-leading-relaxed tw-text-slate-200">
                <code>{roadmapPreview}</code>
              </pre>
            </div>
          ) : null}

          {error ? (
            <div className="tw-rounded-2xl tw-border tw-border-rose-800 tw-bg-rose-950/40 tw-p-4">
              <h3 className="tw-text-sm tw-font-semibold tw-text-rose-200">{error.title}</h3>
              {error.detail ? <p className="tw-text-xs tw-text-rose-300 tw-mt-1">{error.detail}</p> : null}
            </div>
          ) : null}

          {success ? (
            <div className="tw-rounded-2xl tw-border tw-border-emerald-700 tw-bg-emerald-950/40 tw-p-4 tw-space-y-3">
              <div>
                <h3 className="tw-text-sm tw-font-semibold tw-text-emerald-200">Roadmap imported successfully</h3>
                <p className="tw-text-xs tw-text-emerald-100">
                  Created {success.created.length} files
                  {success.skipped.length ? `, skipped ${success.skipped.length} existing` : ""}.
                </p>
                {success.branch ? (
                  <p className="tw-mt-1 tw-text-xs tw-text-emerald-200/80">
                    Changes pushed to <code className="tw-font-mono tw-text-[11px]">{success.branch}</code>.
                  </p>
                ) : null}
              </div>
              {success.prUrl ? (
                <a
                  href={success.prUrl}
                  target="_blank"
                  rel="noreferrer"
                  className="tw-inline-flex tw-items-center tw-gap-2 tw-rounded-full tw-border tw-border-emerald-500 tw-bg-emerald-600/10 tw-px-3 tw-py-1.5 tw-text-xs tw-font-semibold tw-text-emerald-100 hover:tw-bg-emerald-600/20"
                >
                  View {success.pullRequestNumber ? `PR #${success.pullRequestNumber}` : "pull request"}
                  <span aria-hidden="true">↗</span>
                </a>
              ) : null}
              {dashboardHref ? (
                <Link
                  href={dashboardHref}
                  className="tw-inline-flex tw-items-center tw-gap-2 tw-rounded-full tw-border tw-border-emerald-500 tw-bg-emerald-600/10 tw-px-3 tw-py-1.5 tw-text-xs tw-font-semibold tw-text-emerald-100 hover:tw-bg-emerald-600/20"
                >
                  View dashboard
                  <span aria-hidden="true">↗</span>
                </Link>
              ) : null}
            </div>
          ) : null}

          <div className="tw-flex tw-flex-wrap tw-items-center tw-gap-3">
            <button
              type="submit"
              disabled={!canSubmit}
              className="tw-inline-flex tw-items-center tw-justify-center tw-rounded-full tw-bg-slate-100 tw-px-5 tw-py-2.5 tw-text-sm tw-font-semibold tw-text-slate-900 tw-transition tw-duration-200 tw-ease-out disabled:tw-cursor-not-allowed disabled:tw-bg-slate-500/50"
            >
              {isSubmitting ? "Importing…" : "Import & scaffold"}
            </button>
            <label className="tw-inline-flex tw-items-center tw-gap-2 tw-rounded-full tw-border tw-border-slate-800 tw-bg-slate-950/60 tw-px-3 tw-py-1.5 tw-text-xs tw-font-medium tw-text-slate-200">
              <input
                type="checkbox"
                checked={openAsPr}
                onChange={(event) => setOpenAsPr(event.target.checked)}
                className="tw-h-3.5 tw-w-3.5 tw-rounded tw-border tw-border-slate-700 tw-bg-slate-900 tw-text-emerald-400 focus:tw-ring-emerald-400"
              />
              <span>Open as pull request</span>
            </label>
            <p className="tw-text-xs tw-text-slate-400">
              {openAsPr
                ? "Creates a new branch and opens a PR with the roadmap scaffolding."
                : `Commits docs/roadmap.yml and scaffolding directly to ${success?.branch ?? branch}.`}
            </p>
          </div>
        </section>

        <aside className="tw-space-y-6 tw-rounded-3xl tw-border tw-border-slate-800 tw-bg-slate-950 tw-p-8">
          <div className="tw-space-y-2">
            <h2 className="tw-text-lg tw-font-semibold tw-text-slate-100">What gets created</h2>
            <p className="tw-text-sm tw-text-slate-300">
              In addition to syncing docs/roadmap.yml, we provision supporting files that keep your roadmap connected to infra, tech stack, and automation workflows.
            </p>
          </div>
          <ul className="tw-space-y-4">
            <li className="tw-rounded-2xl tw-border tw-border-slate-800 tw-bg-slate-900 tw-p-4">
              <h3 className="tw-text-sm tw-font-semibold tw-text-slate-100">docs/infra-facts.md</h3>
              <p className="tw-text-xs tw-text-slate-300">
                Capture deployment constraints, database configuration, and escalation paths so handoffs stay smooth once build work begins.
              </p>
            </li>
            <li className="tw-rounded-2xl tw-border tw-border-slate-800 tw-bg-slate-900 tw-p-4">
              <h3 className="tw-text-sm tw-font-semibold tw-text-slate-100">docs/tech-stack.yml</h3>
              <p className="tw-text-xs tw-text-slate-300">
                Fill in frameworks, services, and integrations to give AI copilots and collaborators a consistent view of your stack.
              </p>
            </li>
            <li className="tw-rounded-2xl tw-border tw-border-slate-800 tw-bg-slate-900 tw-p-4">
              <h3 className="tw-text-sm tw-font-semibold tw-text-slate-100">.github/workflows/roadmap.yml</h3>
              <p className="tw-text-xs tw-text-slate-300">
                Runs roadmap checks on pushes and pull requests, wiring status updates into the dashboard.
              </p>
            </li>
          </ul>
          <div className="tw-rounded-2xl tw-border tw-border-slate-800 tw-bg-slate-900 tw-p-4 tw-space-y-2">
            <h3 className="tw-text-sm tw-font-semibold tw-text-slate-100">Need the dashboard link?</h3>
            <p className="tw-text-xs tw-text-slate-300">
              After import, jump straight to the live dashboard for this repository to confirm status feeds and roadmap context are flowing.
            </p>
            {dashboardHref ? (
              <Link
                href={dashboardHref}
                className="tw-inline-flex tw-items-center tw-gap-2 tw-rounded-full tw-border tw-border-slate-700 tw-bg-slate-900 tw-px-3 tw-py-1.5 tw-text-xs tw-font-semibold tw-text-slate-200 hover:tw-border-slate-500"
              >
                Open {success?.owner}/{success?.repo}
                <span aria-hidden="true">↗</span>
              </Link>
            ) : (
              <p className="tw-text-xs tw-text-slate-500">Link will appear after a successful import.</p>
            )}
          </div>
        </aside>
      </form>
    </div>
  );
}

function RoadmapProvisionerPage() {
  return (
    <Suspense fallback={<div className="tw-text-slate-300">Loading roadmap wizard…</div>}>
      <RoadmapProvisionerInner />
    </Suspense>
  );
}

export default RoadmapProvisionerPage;<|MERGE_RESOLUTION|>--- conflicted
+++ resolved
@@ -336,12 +336,8 @@
         const params = new URLSearchParams({ path: handoffHint.path });
         params.set("owner", fetchOwner);
         params.set("repo", fetchRepo);
-<<<<<<< HEAD
         const fetchBranchSource = handoffHint.promotedBranch || handoffHint.branch || branch || "main";
         const fetchBranch = fetchBranchSource.trim();
-=======
-        const fetchBranch = (handoffHint.promotedBranch || handoffHint.branch || branch || "main").trim();
->>>>>>> c7de3b0c
         if (fetchBranch) {
           params.set("branch", fetchBranch);
         }
