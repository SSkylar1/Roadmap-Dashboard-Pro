"use client";

import Link from "next/link";
<<<<<<< HEAD
import {
  Suspense,
  type FormEvent,
  type KeyboardEvent as ReactKeyboardEvent,
  type MouseEvent as ReactMouseEvent,
  useCallback,
  useEffect,
  useMemo,
  useRef,
  useState,
} from "react";
import { usePathname, useRouter, useSearchParams } from "next/navigation";

import { ROADMAP_CHECKER_SNIPPET } from "@/lib/roadmap-snippets";
import { WIZARD_ENTRY_POINTS, type WizardEntryPoint } from "@/lib/wizard-entry-points";
=======
import { Suspense, type FormEvent, useCallback, useEffect, useMemo, useRef, useState } from "react";
import { usePathname, useRouter, useSearchParams } from "next/navigation";

import { ROADMAP_CHECKER_SNIPPET } from "@/lib/roadmap-snippets";
import { WIZARD_ENTRY_POINTS } from "@/lib/wizard-entry-points";
>>>>>>> c0c6feb8

type Check = {
  id?: string;
  name?: string;
  type: string;
  ok?: boolean;
  detail?: string;
  note?: string;
  status?: string;
  result?: string;
  globs?: string[];
  url?: string;
  must_match?: string[];
  query?: string;
};

type Item = {
  id?: string;
  name?: string;
  checks?: Check[];
  done?: boolean;
  note?: string;
  manual?: boolean;
  manualKey?: string;
};

type Week = {
  id?: string;
  title?: string;
  items?: Item[];
};

type StatusResponse = {
  generated_at?: string;
  env?: string;
  weeks: Week[];
};

type RepoRef = {
  owner: string;
  repo: string;
  label?: string;
};

type ManualItem = {
  key: string;
  name: string;
  note?: string;
  done?: boolean;
};

type ManualWeekState = {
  added: ManualItem[];
  removed: string[];
};

type ManualState = Record<string, ManualWeekState>;

type DecoratedItem = Item & { manualKey?: string; manual?: boolean };
type DecoratedWeek = Week & { manualKey: string; manualState: ManualWeekState; items?: DecoratedItem[] };

type TabKey = "projects" | "onboarding" | "add";

const DEFAULT_REPOS: RepoRef[] = [{ owner: "SSkylar1", repo: "Roadmap-Kit-Starter" }];
const REPO_STORAGE_KEY = "roadmap-dashboard.repos";
const MANUAL_STORAGE_PREFIX = "roadmap-dashboard.manual.";
const TAB_LABELS: Record<TabKey, string> = {
  projects: "Projects",
  onboarding: "Onboarding Checklist",
  add: "Add New Project",
};
const TAB_KEYS: TabKey[] = ["projects", "onboarding", "add"];

const EDGE_FUNCTION_SNIPPET = [
  "import { Pool, type PoolClient } from \"https://deno.land/x/postgres@v0.17.0/mod.ts\";",
  "",
  "const corsHeaders = {",
  "  \"Access-Control-Allow-Origin\": \"*\",",
  "  \"Access-Control-Allow-Headers\": \"authorization, x-client-info, apikey, content-type\",",
  "};",
  "",
  "const connectionString = Deno.env.get(\"SUPABASE_DB_URL\") ?? Deno.env.get(\"DATABASE_URL\");",
  "",
  "if (!connectionString) {",
  "  throw new Error(\"Set the SUPABASE_DB_URL secret before deploying this function.\");",
  "}",
  "",
  "const pool = new Pool(connectionString, 1, true);",
  "const READ_ROLES = [\"anon\", \"authenticated\"];",
  "const READ_ROLES_SQL = READ_ROLES.map((role) => \"'\" + role + \"'\").join(\", \");",
  "const allowed = /^(ext:[a-z0-9_]+|table:[a-z0-9_]+:[a-z0-9_]+|rls:[a-z0-9_]+:[a-z0-9_]+|policy:[a-z0-9_]+:[a-z0-9_]+:[a-z0-9_]+)$/;",
  "",
  "async function withClient<T>(fn: (client: PoolClient) => Promise<T>): Promise<T> {",
  "  const client = await pool.connect();",
  "  try {",
  "    return await fn(client);",
  "  } finally {",
  "    client.release();",
  "  }",
  "}",
  "",
  "async function checkExtension(ext: string): Promise<boolean> {",
  "  const result = await withClient((client) =>",
  "    client.queryObject<{ exists: boolean }>(",
  "      \"select exists(select 1 from pg_extension where extname = $1) as exists\",",
  "      ext,",
  "    )",
  "  );",
  "  return result.rows[0]?.exists ?? false;",
  "}",
  "",
  "async function checkTable(schema: string, table: string): Promise<boolean> {",
  "  const sql =",
  "    \"select coalesce(bool_or(privilege_type in ('INSERT','UPDATE','DELETE','TRUNCATE')), false) as has_write \" +",
  "    \"from information_schema.role_table_grants where table_schema = $1 and table_name = $2 and grantee in (\" +",
  "    READ_ROLES_SQL +",
  "    \")\";",
  "  const result = await withClient((client) => client.queryObject<{ has_write: boolean }>(sql, schema, table));",
  "  return !(result.rows[0]?.has_write ?? false);",
  "}",
  "",
  "async function checkRls(schema: string, table: string): Promise<boolean> {",
  "  const identifier = schema + \".\" + table;",
  "  const result = await withClient((client) =>",
  "    client.queryObject<{ enabled: boolean }>(",
  "      \"select relrowsecurity as enabled from pg_class where oid = to_regclass($1)\",",
  "      identifier,",
  "    )",
  "  );",
  "  return result.rows[0]?.enabled ?? false;",
  "}",
  "",
  "async function checkPolicy(schema: string, table: string, policy: string): Promise<boolean> {",
  "  const result = await withClient((client) =>",
  "    client.queryObject<{ count: number }>(",
  "      \"select count(*)::int as count from pg_policies where schemaname = $1 and tablename = $2 and policyname = $3 and command = 'SELECT'\",",
  "      schema,",
  "      table,",
  "      policy,",
  "    )",
  "  );",
  "  return (result.rows[0]?.count ?? 0) > 0;",
  "}",
  "",
  "async function runCheck(symbol: string): Promise<boolean> {",
  "  const parts = symbol.split(\":\");",
  "  const kind = parts[0];",
  "  if (kind === \"ext\" && parts.length === 2) return checkExtension(parts[1]);",
  "  if (kind === \"table\" && parts.length === 3) return checkTable(parts[1], parts[2]);",
  "  if (kind === \"rls\" && parts.length === 3) return checkRls(parts[1], parts[2]);",
  "  if (kind === \"policy\" && parts.length === 4) return checkPolicy(parts[1], parts[2], parts[3]);",
  "  return false;",
  "}",
  "",
  "Deno.serve(async (req) => {",
  "  if (req.method === \"OPTIONS\") {",
  "    return new Response(null, { status: 204, headers: corsHeaders });",
  "  }",
  "",
  "  if (req.method !== \"POST\") {",
  "    return new Response(\"Method Not Allowed\", { status: 405, headers: corsHeaders });",
  "  }",
  "",
  "  let body: unknown;",
  "  try {",
  "    body = await req.json();",
  "  } catch {",
  "    return new Response(JSON.stringify({ ok: false, error: \"invalid payload\" }), {",
  "      status: 400,",
  "      headers: Object.assign({ \"Content-Type\": \"application/json\" }, corsHeaders),",
  "    });",
  "  }",
  "",
  "  const symbol = (body as { query?: unknown })?.query;",
  "  if (typeof symbol !== \"string\" || !allowed.test(symbol)) {",
  "    return new Response(JSON.stringify({ ok: false, error: \"invalid symbol\" }), {",
  "      status: 400,",
  "      headers: Object.assign({ \"Content-Type\": \"application/json\" }, corsHeaders),",
  "    });",
  "  }",
  "",
  "  try {",
  "    const ok = await runCheck(symbol);",
  "    return new Response(JSON.stringify({ ok }), {",
  "      status: 200,",
  "      headers: Object.assign({ \"Content-Type\": \"application/json\" }, corsHeaders),",
  "    });",
  "  } catch (error) {",
  "    console.error(error);",
  "    return new Response(JSON.stringify({ ok: false, error: \"check failed\" }), {",
  "      status: 500,",
  "      headers: Object.assign({ \"Content-Type\": \"application/json\" }, corsHeaders),",
  "    });",
  "  }",
  "});",
].join("\n");

const EDGE_FUNCTION_COMMANDS = [
  "# Authenticate Supabase CLI and link your project",
  "supabase login",
  "supabase link --project-ref <project-ref>",
  "",
  "# Scaffold the edge function (creates supabase/functions/read_only_checks)",
  "supabase functions new read_only_checks --no-verify-jwt",
  "",
  "# Store the Postgres connection string as a secret for deploys",
  "supabase secrets set SUPABASE_DB_URL=\"postgresql://postgres:<db-password>@db.<project-ref>.supabase.co:5432/postgres\"",
  "",
  "# Optional: run locally once you add SUPABASE_DB_URL to supabase/.env",
  "supabase functions serve read_only_checks --env-file supabase/.env",
  "",
  "# Deploy and smoke test from the CLI",
  "supabase functions deploy read_only_checks --no-verify-jwt",
  "supabase functions list",
  "supabase secrets list",
  "supabase functions invoke read_only_checks --project-ref <project-ref> --no-verify-jwt --body '{\"query\":\"ext:pgcrypto\"}'",
].join("\n");

const EDGE_FUNCTION_CURL = [
  "curl -X POST https://<project-ref>.functions.supabase.co/read_only_checks \\",
  "  -H \"Content-Type: application/json\" \\",
  "  -d '{\"query\":\"ext:pgcrypto\"}'",
].join("\n");

const ROADMAP_YAML_SNIPPET = [
  "version: 1",
  "weeks:",
  "  - id: w01",
  "    title: \"Weeks 1–2 — Foundations\"",
  "    items:",
  "      - id: infra-ci",
  "        name: \"CI & status scaffolding\"",
  "        checks:",
  "          - type: files_exist",
  "            globs: ['.github/workflows/roadmap.yml']",
  "          - type: http_ok",
  "            url: \"https://api.github.com/rate_limit\"",
  "            must_match: ['resources']",
  "  - id: w02",
  "    title: \"Weeks 3–4 — Auth & DB\"",
  "    items:",
  "      - id: db-ext",
  "        name: \"Required extension enabled\"",
  "        checks:",
  "          - type: sql_exists",
  "            query: \"ext:pgcrypto\"",
].join("\n");

const PACKAGE_JSON_SNIPPET = [
  "\"scripts\": {",
  "  \"roadmap:check\": \"node scripts/roadmap-check.mjs\"",
  "}",
].join("\n");

const WORKFLOW_STEP_SNIPPET = [
  "- name: Run roadmap checks",
  "  env:",
  "    READ_ONLY_CHECKS_URL: ${{ secrets.READ_ONLY_CHECKS_URL }}",
  "  run: node scripts/roadmap-check.mjs",
].join("\n");

const NPM_INSTALL_SNIPPET = "npm install --save-dev js-yaml";

const SECRET_SNIPPET =
  "READ_ONLY_CHECKS_URL=https://<your-supabase-ref>.functions.supabase.co/read_only_checks";

const GITHUB_APP_ENV_SNIPPET = [
  "GH_APP_ID=<your-app-id>",
  'GH_APP_PRIVATE_KEY="-----BEGIN PRIVATE KEY-----\\n..."',
  "# optional if you want to pin a specific installation",
  "GH_APP_INSTALLATION_ID=<installation-id>",
].join("\n");

const enum CopyState {
  Idle = "idle",
  Copied = "copied",
  Error = "error",
}

function repoKey(owner: string, repo: string) {
  return `${owner.trim().toLowerCase()}/${repo.trim().toLowerCase()}`;
}

function normalizeRepoRef(ref: Partial<RepoRef> | RepoRef): RepoRef {
  const owner = typeof ref?.owner === "string" ? ref.owner.trim() : "";
  const repo = typeof ref?.repo === "string" ? ref.repo.trim() : "";
  const label = typeof ref?.label === "string" ? ref.label.trim() : undefined;
  return { owner, repo, label };
}

function sanitizeManualState(value: unknown): ManualState {
  const safe: ManualState = {};
  if (!value || typeof value !== "object") return safe;

  for (const [weekKey, rawWeek] of Object.entries(value as Record<string, unknown>)) {
    if (typeof weekKey !== "string") continue;
    const weekValue = rawWeek as Partial<ManualWeekState>;
    const addedRaw = Array.isArray(weekValue?.added) ? weekValue.added : [];
    const removedRaw = Array.isArray(weekValue?.removed) ? weekValue.removed : [];
    const added = addedRaw.reduce<ManualItem[]>((list, entry) => {
      if (!entry || typeof entry !== "object") return list;
      const item = entry as ManualItem;
      const key = typeof item.key === "string" ? item.key : null;
      const name = typeof item.name === "string" ? item.name : null;
      if (!key || !name) return list;
      const note = typeof item.note === "string" ? item.note : undefined;
      const done = typeof item.done === "boolean" ? item.done : undefined;
      list.push({ key, name, note, done });
      return list;
    }, []);
    const removed = removedRaw.filter((entry): entry is string => typeof entry === "string");

    if (added.length > 0 || removed.length > 0) {
      safe[weekKey] = { added, removed };
    }
  }

  return safe;
}

function getWeekKey(week: Week, index: number) {
  return week.id || week.title || `week-${index + 1}`;
}

function getItemKey(item: Item, index: number) {
  return item.id || item.name || `item-${index + 1}`;
}

function useStatus(owner: string, repo: string) {
  const [data, setData] = useState<StatusResponse | null>(null);
  const [err, setErr] = useState<string | null>(null);
  const [loading, setLoading] = useState<boolean>(false);

  useEffect(() => {
    if (!owner || !repo) {
      setData(null);
      setErr(null);
      setLoading(false);
      return;
    }

    let cancelled = false;
    const url = `/api/status/${owner}/${repo}`;

    setLoading(true);
    fetch(url, { cache: "no-store" })
      .then(async (r) => {
        if (!r.ok) {
          const body = await r.json().catch(() => ({}));
          const msg = body?.message || body?.error || r.statusText || "Failed to load status";
          throw new Error(msg);
        }
        return r.json();
      })
      .then((json: StatusResponse) => {
        if (!cancelled) {
          setData(json);
          setErr(null);
        }
      })
      .catch((e) => {
        if (!cancelled) {
          setErr(String(e?.message || e));
          setData(null);
        }
      })
      .finally(() => {
        if (!cancelled) setLoading(false);
      });

    return () => {
      cancelled = true;
    };
  }, [owner, repo]);

  return { data, err, loading };
}

function useStoredRepos() {
  const [repos, setRepos] = useState<RepoRef[]>(DEFAULT_REPOS);
  const [initialized, setInitialized] = useState(false);

  useEffect(() => {
    if (typeof window === "undefined") return;
    try {
      const raw = window.localStorage.getItem(REPO_STORAGE_KEY);
      if (raw) {
        const parsed = JSON.parse(raw);
        if (Array.isArray(parsed)) {
          const sanitized = parsed
            .map((value) => normalizeRepoRef(value as Partial<RepoRef>))
            .filter((value) => value.owner && value.repo);
          if (sanitized.length > 0) {
            setRepos(sanitized);
          }
        }
      }
    } catch {
      // ignore corrupt storage
    } finally {
      setInitialized(true);
    }
  }, []);

  const setAndStore = useCallback((updater: (prev: RepoRef[]) => RepoRef[]) => {
    setRepos((prev) => {
      const next = updater(prev);
      if (typeof window !== "undefined") {
        if (next.length === 0) {
          window.localStorage.removeItem(REPO_STORAGE_KEY);
        } else {
          window.localStorage.setItem(REPO_STORAGE_KEY, JSON.stringify(next));
        }
      }
      return next;
    });
  }, []);

  const addRepo = useCallback(
    (repo: RepoRef): RepoRef | null => {
      const normalized = normalizeRepoRef(repo);
      if (!normalized.owner || !normalized.repo) return null;
      const key = repoKey(normalized.owner, normalized.repo);

      setAndStore((prev) => {
        const idx = prev.findIndex((entry) => repoKey(entry.owner, entry.repo) === key);
        if (idx >= 0) {
          const next = [...prev];
          const existing = next[idx];
          next.splice(idx, 1);
          next.unshift({ ...existing, ...normalized });
          return next;
        }
        return [normalized, ...prev];
      });

      return normalized;
    },
    [setAndStore]
  );

  const removeRepo = useCallback(
    (repo: RepoRef) => {
      const normalized = normalizeRepoRef(repo);
      if (!normalized.owner || !normalized.repo) return;
      const key = repoKey(normalized.owner, normalized.repo);
      setAndStore((prev) => prev.filter((entry) => repoKey(entry.owner, entry.repo) !== key));
    },
    [setAndStore]
  );

  return { repos, initialized, addRepo, removeRepo };
}

function useManualRoadmap(owner?: string, repo?: string) {
  const storageKey = owner && repo ? `${MANUAL_STORAGE_PREFIX}${repoKey(owner, repo)}` : null;
  const [state, setState] = useState<ManualState>({});
  const [ready, setReady] = useState(false);

  useEffect(() => {
    if (!storageKey) {
      setState({});
      setReady(false);
      return;
    }
    if (typeof window === "undefined") return;

    try {
      const raw = window.localStorage.getItem(storageKey);
      if (raw) {
        const parsed = JSON.parse(raw);
        setState(sanitizeManualState(parsed));
      } else {
        setState({});
      }
    } catch {
      setState({});
    }
    setReady(true);
  }, [storageKey]);

  const setAndStore = useCallback(
    (updater: (prev: ManualState) => ManualState) => {
      if (!storageKey) return;
      setState((prev) => {
        const next = updater(prev);
        if (typeof window !== "undefined") {
          if (Object.keys(next).length === 0) {
            window.localStorage.removeItem(storageKey);
          } else {
            window.localStorage.setItem(storageKey, JSON.stringify(next));
          }
        }
        return next;
      });
    },
    [storageKey]
  );

  const addManualItem = useCallback(
    (weekKey: string, payload: { name: string; note?: string }) => {
      if (!storageKey) return;
      const trimmedName = payload.name.trim();
      if (!trimmedName) return;
      const trimmedNote = payload.note?.trim() || undefined;

      const manualItem: ManualItem = {
        key: `manual-${Date.now()}-${Math.random().toString(36).slice(2, 8)}`,
        name: trimmedName,
        note: trimmedNote,
      };

      setAndStore((prev) => {
        const current = prev[weekKey] ?? { added: [], removed: [] };
        const nextWeek: ManualWeekState = {
          added: [...current.added, manualItem],
          removed: current.removed,
        };
        return { ...prev, [weekKey]: nextWeek };
      });
    },
    [setAndStore, storageKey]
  );

  const removeManualItem = useCallback(
    (weekKey: string, manualKey: string) => {
      if (!storageKey) return;
      setAndStore((prev) => {
        const current = prev[weekKey];
        if (!current) return prev;
        const nextAdded = current.added.filter((item) => item.key !== manualKey);
        const nextWeek: ManualWeekState = { added: nextAdded, removed: current.removed };
        const next = { ...prev };
        if (nextWeek.added.length === 0 && nextWeek.removed.length === 0) {
          delete next[weekKey];
        } else {
          next[weekKey] = nextWeek;
        }
        return next;
      });
    },
    [setAndStore, storageKey]
  );

  const hideExistingItem = useCallback(
    (weekKey: string, itemKey: string) => {
      if (!storageKey || !itemKey) return;
      setAndStore((prev) => {
        const current = prev[weekKey] ?? { added: [], removed: [] };
        if (current.removed.includes(itemKey)) return prev;
        const nextWeek: ManualWeekState = {
          added: current.added,
          removed: [...current.removed, itemKey],
        };
        return { ...prev, [weekKey]: nextWeek };
      });
    },
    [setAndStore, storageKey]
  );

  const resetWeek = useCallback(
    (weekKey: string) => {
      if (!storageKey) return;
      setAndStore((prev) => {
        if (!prev[weekKey]) return prev;
        const next = { ...prev };
        delete next[weekKey];
        return next;
      });
    },
    [setAndStore, storageKey]
  );

  const resetAll = useCallback(() => {
    if (!storageKey) return;
    setState({});
    if (typeof window !== "undefined") {
      window.localStorage.removeItem(storageKey);
    }
  }, [storageKey]);

  return { state, ready, addManualItem, removeManualItem, hideExistingItem, resetWeek, resetAll };
}

function statusIcon(ok: boolean | undefined) {
  if (ok === true) return "✅";
  if (ok === false) return "❌";
  return "⏳";
}

function statusTone(ok: boolean | undefined, hasChecks: boolean) {
  if (ok === true) return "success";
  if (ok === false) return "fail";
  return hasChecks ? "pending" : "neutral";
}

function statusText(ok: boolean | undefined, hasChecks: boolean) {
  if (ok === true) return "Complete";
  if (ok === false) return "Needs attention";
  return hasChecks ? "In progress" : "No checks yet";
}

function formatResultLabel(result: unknown) {
  if (typeof result !== "string") return null;
  const trimmed = result.trim();
  if (!trimmed) return null;
  return trimmed
    .split(/[_\s]+/)
    .map((part) => part.charAt(0).toUpperCase() + part.slice(1))
    .join(" ");
}

function itemTitle(item: Item) {
  const title = typeof item.name === "string" && item.name.trim() ? item.name.trim() : null;
  const id = typeof item.id === "string" && item.id.trim() ? item.id.trim() : null;
  if (title) return { title, meta: id && id !== title ? id : null };
  if (id) return { title: id, meta: null };
  return { title: "Untitled item", meta: null };
}

function weekTitle(week: Week | undefined) {
  if (!week) return { title: "Untitled week", meta: null };
  const title = typeof week.title === "string" && week.title.trim() ? week.title.trim() : null;
  const id = typeof week.id === "string" && week.id.trim() ? week.id.trim() : null;
  if (title) return { title, meta: id && id !== title ? id : null };
  if (id) return { title: id, meta: null };
  return { title: "Untitled week", meta: null };
}

function friendlyCheckResult(check: Check) {
  const label = formatResultLabel(check.result ?? check.status);
  if (label) return label;
  if (check.ok === true) return "Complete";
  if (check.ok === false) return "Failed";
  return "Pending";
}

function checkLabel(check: Check) {
  return check.name || check.id || check.type || "Check";
}

function checkDetail(check: Check) {
  const detail = check.detail ?? check.note;
  return typeof detail === "string" && detail.trim() ? detail.trim() : null;
}

function incompleteChecks(checks?: Check[]) {
  return (checks ?? []).filter((c) => c.ok !== true);
}

function buildCheckSummary(check: Check) {
  const label = checkLabel(check);
  const status = friendlyCheckResult(check);
  const detail = checkDetail(check);
  const parts = [status];
  if (detail) parts.push(detail);
  return `${label}${parts.length ? ` — ${parts.join(" • ")}` : ""}`;
}

function buildItemCopyText(item: Item, week?: Week) {
  const { title: itemHeading, meta: itemMeta } = itemTitle(item);
  const { title: weekHeading, meta: weekMeta } = weekTitle(week);
  const weekPart = weekHeading ? `${weekHeading}${weekMeta ? ` (${weekMeta})` : ""}` : null;
  const itemPart = `${itemHeading}${itemMeta ? ` (${itemMeta})` : ""}`;

  const lines: string[] = [weekPart ? `${weekPart} — ${itemPart}` : itemPart];
  const checks = item.checks ?? [];
  const hasChecks = checks.length > 0;
  const status = itemStatus(item);
  lines.push(`Status: ${statusText(status, hasChecks)}`);

  const blockers = incompleteChecks(checks);
  if (hasChecks && blockers.length > 0) {
    lines.push("Blocked by:");
    blockers.forEach((chk) => {
      lines.push(`- ${buildCheckSummary(chk)}`);
    });
  } else if (!hasChecks) {
    lines.push("Blocked by: No checks configured yet.");
  } else {
    lines.push("Blocked by: None");
  }

  return lines.join("\n");
}

type IncompleteEntry = {
  key: string;
  week: Week;
  item: Item;
  summary: string;
  statusLabel: string;
  weekLabel: string;
  itemLabel: string;
  itemMeta?: string | null;
  blockers: string[];
};

function collectChecks(status: StatusResponse | null): Check[] {
  if (!status) return [];
  const checks: Check[] = [];
  for (const week of status.weeks ?? []) {
    for (const item of week.items ?? []) {
      for (const check of item.checks ?? []) {
        checks.push(check);
      }
    }
  }
  return checks;
}

function collectIncompleteEntries(weeks: Week[]): IncompleteEntry[] {
  const entries: IncompleteEntry[] = [];
  for (const week of weeks) {
    const { title: wTitle, meta: wMeta } = weekTitle(week);
    for (const item of week.items ?? []) {
      const status = itemStatus(item);
      const checks = item.checks ?? [];
      const hasChecks = checks.length > 0;
      if (status === true) continue;
      const { title: itemHeading, meta: itemMeta } = itemTitle(item);
      const blockers = hasChecks
        ? incompleteChecks(checks).map((chk) => buildCheckSummary(chk))
        : ["No checks configured yet."];
      entries.push({
        key: `${week.id ?? wTitle ?? "week"}::${item.id ?? itemHeading}`,
        week,
        item,
        summary: buildItemCopyText(item, week),
        statusLabel: statusText(status, hasChecks),
        weekLabel: wMeta ? `${wTitle} (${wMeta})` : wTitle,
        itemLabel: itemHeading,
        itemMeta,
        blockers,
      });
    }
  }
  return entries;
}

function buildOverallCopyText(entries: IncompleteEntry[]) {
  if (entries.length === 0) return "All roadmap items are complete!";
  const lines: string[] = [`Incomplete roadmap items (${entries.length}):`];
  entries.forEach((entry, index) => {
    const count = index + 1;
    const meta = entry.itemMeta ? ` (${entry.itemMeta})` : "";
    const weekPrefix = entry.weekLabel ? `${entry.weekLabel} — ` : "";
    lines.push(`${count}. ${weekPrefix}${entry.itemLabel}${meta}`);
    lines.push(`   Status: ${entry.statusLabel}`);
    entry.blockers.forEach((blocker) => {
      lines.push(`   - ${blocker}`);
    });
  });
  return lines.join("\n");
}

type StatusCounts = {
  total: number;
  passed: number;
  failed: number;
  pending: number;
};

function summarizeChecks(checks?: Check[]): StatusCounts {
  const total = checks?.length ?? 0;
  const passed = (checks ?? []).filter((c) => c.ok === true).length;
  const failed = (checks ?? []).filter((c) => c.ok === false).length;
  const pending = total - passed - failed;
  return { total, passed, failed, pending };
}

function formatStatusSummary({ total, passed, failed, pending }: StatusCounts) {
  if (total === 0) return null;
  const parts: string[] = [];
  if (passed > 0) parts.push(`✅ ${passed}`);
  if (failed > 0) parts.push(`❌ ${failed}`);
  if (pending > 0) parts.push(`⏳ ${pending}`);

  if (parts.length === 0) return null;
  return `${parts.join(" • ")}${total > 0 ? ` (of ${total})` : ""}`;
}

function checksStatus(checks?: Check[]): boolean | undefined {
  const arr = checks ?? [];
  if (arr.length === 0) return undefined;
  let pending = false;
  for (const c of arr) {
    if (c.ok === false) return false;
    if (c.ok !== true) pending = true;
  }
  if (pending) return undefined;
  return true;
}

function itemStatus(item: Item): boolean | undefined {
  if (typeof item.done === "boolean") return item.done;
  return checksStatus(item.checks);
}

function weekStatus(week: Week): boolean | undefined {
  const items = week.items ?? [];
  if (items.length === 0) return undefined;
  let pending = false;
  for (const it of items) {
    const st = itemStatus(it);
    if (st === false) return false;
    if (st !== true) pending = true;
  }
  if (pending) return undefined;
  return true;
}

function StatusBadge({
  ok,
  total,
  summary,
}: {
  ok: boolean | undefined;
  total: number;
  summary: string | null;
}) {
  const tone = statusTone(ok, total > 0);
  const label = summary ?? statusText(ok, total > 0);
  return (
    <span className={`status-chip status-${tone}`}>
      <span className="status-chip-icon">{statusIcon(ok)}</span>
      <span className="status-chip-text">{label}</span>
    </span>
  );
}

function WeekProgress({ weeks }: { weeks: Week[] }) {
  const { total, passed, failed, pending } = useMemo(() => {
    let total = 0,
      passed = 0,
      failed = 0,
      pending = 0;
    for (const w of weeks) {
      for (const it of w.items ?? []) {
        const s = summarizeChecks(it.checks);
        total += s.total;
        passed += s.passed;
        failed += s.failed;
        pending += s.pending;
      }
    }
    return { total, passed, failed, pending };
  }, [weeks]);

  if (total === 0) return null;

  const pct = (n: number) => Math.round((n / total) * 100);

  const summary = formatStatusSummary({ total, passed, failed, pending });
  const overallStatus = failed > 0 ? false : pending > 0 ? undefined : true;

  return (
    <div className="progress-card">
      <div className="status-row">
        <div className="section-title">Overall Progress</div>
        <StatusBadge ok={overallStatus} total={total} summary={summary} />
      </div>
      <div className="progress-bar" role="presentation">
        <div className="progress-fill passed" style={{ width: `${pct(passed)}%` }} title={`Passed: ${passed}`} />
        <div className="progress-fill failed" style={{ width: `${pct(failed)}%` }} title={`Failed: ${failed}`} />
        <div className="progress-fill pending" style={{ width: `${pct(pending)}%` }} title={`Pending: ${pending}`} />
      </div>
      <div className="progress-legend">
        ✅ {passed} · ❌ {failed} · ⏳ {pending}
      </div>
    </div>
  );
}

function CheckRow({ c }: { c: Check }) {
  const label = c.name || c.id || c.type || "Check";
  const detail = c.detail ?? c.note ?? null;
  const resultLabel = formatResultLabel(c.result ?? c.status);
  const tone = statusTone(c.ok, true);
  return (
    <li className={`subtask subtask-${tone}`}>
      <div className="subtask-info">
        <div className="subtask-label">{label}</div>
        {detail ? <div className="subtask-detail">{detail}</div> : null}
      </div>
      <div className="subtask-status">
        <span className={`status-chip status-${tone}`}>
          <span className="status-chip-icon">{statusIcon(c.ok)}</span>
          {resultLabel ? <span className="status-chip-text">{resultLabel}</span> : null}
        </span>
      </div>
    </li>
  );
}

function ItemCard({
  item,
  week,
  onDelete,
  allowDelete,
}: {
  item: DecoratedItem;
  week: DecoratedWeek;
  onDelete?: () => void;
  allowDelete: boolean;
}) {
  const sum = summarizeChecks(item.checks);
  const summary = formatStatusSummary(sum);
  const ok = itemStatus(item);
  const tone = statusTone(ok, sum.total > 0);
  const title = item.name || item.id || "Untitled item";
  const subtitle = item.id && item.id !== item.name ? item.id : null;
  const note = item.note?.trim();
  const isManual = item.manual === true;
  const canDelete = allowDelete && Boolean(onDelete) && Boolean(item.manualKey);
  const hasIncomplete = ok !== true;
  const copyText = useMemo(() => buildItemCopyText(item, week), [item, week]);

  return (
    <div className={`item-card item-${tone}`}>
      <div className="item-header">
        <div className="item-heading">
          <div className="item-title-row">
            <div className="item-title">{title}</div>
            {isManual ? <span className="manual-pill">Manual</span> : null}
          </div>
          {subtitle ? <div className="item-meta">{subtitle}</div> : null}
        </div>
        <div className="item-actions">
          <StatusBadge ok={ok} total={sum.total} summary={summary} />
          {hasIncomplete ? (
            <CopyButton label="Copy incomplete details" text={copyText} disabled={!hasIncomplete} size="small" />
          ) : null}
          {canDelete ? (
            <button type="button" className="ghost-button compact" onClick={onDelete}>
              Remove
            </button>
          ) : null}
        </div>
      </div>

      {note ? <div className="item-note">{note}</div> : null}

      {sum.total > 0 ? (
        <ul className="subtask-list">
          {(item.checks ?? []).map((c, i) => {
            const key = c.id || c.name || c.type || `check-${i}`;
            return <CheckRow key={key} c={c} />;
          })}
        </ul>
      ) : (
        <div className="empty-subtasks">
          {isManual ? "No linked checks yet for this manual item." : "No sub tasks yet."}
        </div>
      )}
    </div>
  );
}

function ManualItemForm({
  disabled,
  onAdd,
}: {
  disabled: boolean;
  onAdd: (payload: { name: string; note?: string }) => void;
}) {
  const [name, setName] = useState("");
  const [note, setNote] = useState("");
  const [error, setError] = useState<string | null>(null);

  const handleSubmit = (event: FormEvent<HTMLFormElement>) => {
    event.preventDefault();
    const trimmedName = name.trim();
    const trimmedNote = note.trim();
    if (!trimmedName) {
      setError("Add a title before saving the manual item.");
      return;
    }
    onAdd({ name: trimmedName, note: trimmedNote || undefined });
    setName("");
    setNote("");
    setError(null);
  };

  return (
    <form className="manual-item-form" onSubmit={handleSubmit}>
      <label className="manual-label">
        Item title
        <input
          value={name}
          onChange={(e) => {
            setName(e.target.value);
            if (error) setError(null);
          }}
          placeholder="Ship dashboard polish"
          disabled={disabled}
        />
      </label>
      <label className="manual-label">
        Notes <span className="manual-optional">(optional)</span>
        <textarea
          value={note}
          onChange={(e) => {
            setNote(e.target.value);
            if (error) setError(null);
          }}
          placeholder="Any extra context you want to track."
          disabled={disabled}
        />
      </label>
      {error ? <div className="manual-error">{error}</div> : null}
      <div className="manual-actions">
        <button type="submit" disabled={disabled || !name.trim()}>
          Add manual item
        </button>
      </div>
    </form>
  );
}

function WeekCard({
  week,
  manualReady,
  onAddManualItem,
  onDeleteItem,
  onResetManual,
}: {
  week: DecoratedWeek;
  manualReady: boolean;
  onAddManualItem: (weekKey: string, payload: { name: string; note?: string }) => void;
  onDeleteItem: (weekKey: string, item: DecoratedItem) => void;
  onResetManual: (weekKey: string) => void;
}) {
  const rollup = useMemo(() => {
    let total = 0,
      passed = 0,
      failed = 0,
      pending = 0;
    for (const it of week.items ?? []) {
      const s = summarizeChecks(it.checks);
      total += s.total;
      passed += s.passed;
      failed += s.failed;
      pending += s.pending;
    }
    return { total, passed, failed, pending };
  }, [week]);

  const summary = formatStatusSummary(rollup);
  const ok = weekStatus(week);
  const tone = statusTone(ok, rollup.total > 0);
  const title = week.title || week.id || "Untitled week";
  const subtitle = week.id && week.id !== week.title ? week.id : null;
  const items = week.items ?? [];
  const manualState = week.manualState ?? { added: [], removed: [] };
  const manualCounts = {
    added: manualState.added.length,
    removed: manualState.removed.length,
  };
  const manualSummaryParts: string[] = [];
  if (manualCounts.added > 0) manualSummaryParts.push(`${manualCounts.added} added`);
  if (manualCounts.removed > 0) manualSummaryParts.push(`${manualCounts.removed} hidden`);
  const manualSummary = manualSummaryParts.join(" · ");
  const showManualSummary = manualReady && manualSummaryParts.length > 0;

  return (
    <section className={`week-card week-${tone}`}>
      <div className="week-header">
        <div className="week-heading">
          <div className="week-title">{title}</div>
          {subtitle ? <div className="week-meta">{subtitle}</div> : null}
        </div>
        <StatusBadge ok={ok} total={rollup.total} summary={summary} />
      </div>

      {showManualSummary ? (
        <div className="manual-summary">
          <div className="manual-summary-text">{manualSummary}</div>
          <button type="button" className="ghost-button compact" onClick={() => onResetManual(week.manualKey)}>
            Reset week
          </button>
        </div>
      ) : null}

      {items.length > 0 ? (
        <div className="week-items">
          {items.map((it, i) => (
            <ItemCard
              key={`${it.manualKey ?? it.id ?? it.name ?? i}`}
              item={it}
              week={week}
              allowDelete={manualReady}
              onDelete={it.manualKey ? () => onDeleteItem(week.manualKey, it) : undefined}
            />
          ))}
        </div>
      ) : (
        <div className="empty-subtasks">No tasks tracked for this week yet.</div>
      )}

      <details className="manual-details">
        <summary>Add manual item</summary>
        <ManualItemForm disabled={!manualReady} onAdd={(payload) => onAddManualItem(week.manualKey, payload)} />
        {!manualReady ? <div className="manual-hint">Manual items are loading…</div> : null}
      </details>
    </section>
  );
}

function ProjectForm({
  onAdd,
  onSelect,
  className = "project-form",
  submitLabel = "Add project",
}: {
  onAdd: (repo: RepoRef) => RepoRef | null;
  onSelect?: (repo: RepoRef) => void;
  className?: string;
  submitLabel?: string;
}) {
  const [ownerInput, setOwnerInput] = useState("");
  const [repoInput, setRepoInput] = useState("");
  const [error, setError] = useState<string | null>(null);

  const handleSubmit = (event: FormEvent<HTMLFormElement>) => {
    event.preventDefault();
    let owner = ownerInput.trim();
    let repo = repoInput.trim();

    if (!repo && owner.includes("/")) {
      const [maybeOwner, maybeRepo] = owner.split("/");
      if (maybeOwner && maybeRepo) {
        owner = maybeOwner.trim();
        repo = maybeRepo.trim();
      }
    }

    if (!owner || !repo) {
      setError("Both owner and repo are required.");
      return;
    }

    const added = onAdd({ owner, repo });
    if (!added) {
      setError("Unable to add project. Check the owner and repo name.");
      return;
    }

    onSelect?.(added);
    setOwnerInput("");
    setRepoInput("");
    setError(null);
  };

  return (
    <form className={className} onSubmit={handleSubmit}>
      <div className="project-form-row">
        <div>
          <label>Owner or owner/repo</label>
          <input
            value={ownerInput}
            onChange={(e) => {
              setOwnerInput(e.target.value);
              if (error) setError(null);
            }}
            placeholder="acme-co"
            autoComplete="off"
          />
        </div>
        <div>
          <label>Repository</label>
          <input
            value={repoInput}
            onChange={(e) => {
              setRepoInput(e.target.value);
              if (error) setError(null);
            }}
            placeholder="dashboard"
            autoComplete="off"
          />
        </div>
      </div>
      {error ? <div className="project-error">{error}</div> : null}
      <button type="submit">{submitLabel}</button>
    </form>
  );
}

function ProjectSidebar({
  repos,
  activeKey,
  initializing,
  onSelect,
  onRemove,
  onAdd,
}: {
  repos: RepoRef[];
  activeKey: string | null;
  initializing: boolean;
  onSelect: (repo: RepoRef) => void;
  onRemove: (repo: RepoRef) => void;
  onAdd: (repo: RepoRef) => RepoRef | null;
}) {
  return (
    <aside className="project-panel">
      <div className="project-header">
        <h2>Projects</h2>
        <a className="project-wizard" href="/new">
          Open wizard ↗
        </a>
      </div>
      <div className="project-panel-body">
        {initializing ? <div className="project-hint">Loading saved projects…</div> : null}
        {repos.length === 0 ? (
          <div className="project-empty">
            No projects yet. Add one below or run the onboarding wizard to connect a repository.
          </div>
        ) : (
          <ul className="project-list">
            {repos.map((repo) => {
              const key = repoKey(repo.owner, repo.repo);
              const slug = `${repo.owner}/${repo.repo}`;
              const active = key === activeKey;
              return (
                <li key={key} className="project-item">
                  <button
                    type="button"
                    className={`project-button${active ? " active" : ""}`}
                    onClick={() => onSelect(repo)}
                  >
                    <span className="project-slug">{slug}</span>
                    {active ? <span className="project-active">Viewing</span> : null}
                  </button>
                  <button
                    type="button"
                    className="icon-button danger"
                    onClick={(event) => {
                      event.stopPropagation();
                      onRemove(repo);
                    }}
                    aria-label={`Remove ${slug}`}
                    title="Remove project"
                  >
                    ×
                  </button>
                </li>
              );
            })}
          </ul>
        )}

        <ProjectForm onAdd={onAdd} onSelect={onSelect} />
      </div>
    </aside>
  );
}

function AddProjectTab({
  onAdd,
  onSelect,
  wizardHref,
  hasProjects,
}: {
  onAdd: (repo: RepoRef) => RepoRef | null;
  onSelect?: (repo: RepoRef) => void;
  wizardHref: string;
  hasProjects: boolean;
}) {
  return (
    <section className="card add-project-card">
      <div className="add-project-header">
        <h2>Connect a new project</h2>
        <p>
          Add a repository to track its roadmap status here in the dashboard. Paste the owner and repository name, or launch the
          guided wizard to scaffold the required files automatically.
        </p>
      </div>
      <div className="add-project-actions">
        <a className="project-wizard" href={wizardHref} target="_blank" rel="noreferrer">
          Launch onboarding wizard ↗
        </a>
        <p className="hint">The wizard walks through secrets, workflows, and Supabase setup for a fresh project.</p>
      </div>
      <div className="add-project-wizard">
        <h3>Choose a guided workflow</h3>
        <p>
<<<<<<< HEAD
          Match the onboarding wizard to your current milestone. Jump into the playbook for an overview or launch the workspace tools
          directly when you are ready to build.
        </p>
        <div className="add-project-wizard-grid">
          {WIZARD_ENTRY_POINTS.map((entry) => (
            <WizardEntryCard key={entry.slug} entry={entry} />
=======
          Match the onboarding wizard to your current milestone. Each card opens the detailed flow in a new tab so you can return
          here after scaffolding.
        </p>
        <div className="add-project-wizard-grid">
          {WIZARD_ENTRY_POINTS.map((entry) => (
            <Link
              key={entry.slug}
              href={`/wizard/${entry.slug}`}
              target="_blank"
              rel="noreferrer"
              className="add-project-wizard-card"
            >
              <div className="add-project-wizard-meta">
                <span className="add-project-wizard-label">{entry.label}</span>
                <span className="add-project-wizard-sub">Entry point</span>
              </div>
              <div className="add-project-wizard-copy">
                <h4>{entry.title}</h4>
                <p>{entry.description}</p>
              </div>
              <ul>
                {entry.bullets.map((bullet) => (
                  <li key={bullet}>{bullet}</li>
                ))}
              </ul>
              <span className="add-project-wizard-cta">Open workflow →</span>
            </Link>
>>>>>>> c0c6feb8
          ))}
        </div>
      </div>
      <ProjectForm onAdd={onAdd} onSelect={onSelect} className="project-form" submitLabel="Save project" />
      <ul className="add-project-hints">
        <li>Use owner/repo to add quickly, e.g. <code>acme-co/roadmap</code>.</li>
        <li>Once saved, switch back to the Projects tab to monitor roadmap progress.</li>
        {hasProjects ? null : <li>Your first project will also appear in the sidebar for quick access.</li>}
      </ul>
    </section>
  );
}

function WizardEntryCard({ entry }: { entry: WizardEntryPoint }) {
  const router = useRouter();

  const handleNavigate = useCallback(() => {
    router.push(`/wizard/${entry.slug}`);
  }, [entry.slug, router]);

  const handleKeyDown = useCallback(
    (event: ReactKeyboardEvent<HTMLDivElement>) => {
      if (event.key === "Enter" || event.key === " ") {
        event.preventDefault();
        handleNavigate();
      }
    },
    [handleNavigate],
  );

  const stopPropagation = useCallback((event: ReactMouseEvent<HTMLElement>) => {
    event.stopPropagation();
  }, []);

  return (
    <article
      role="button"
      tabIndex={0}
      className="add-project-wizard-card"
      onClick={handleNavigate}
      onKeyDown={handleKeyDown}
    >
      <div className="add-project-wizard-meta">
        <span className="add-project-wizard-label">{entry.label}</span>
        <span className="add-project-wizard-sub">Entry point</span>
      </div>
      <div className="add-project-wizard-copy">
        <h4>{entry.title}</h4>
        <p>{entry.description}</p>
      </div>
      <ul>
        {entry.bullets.map((bullet) => (
          <li key={bullet}>{bullet}</li>
        ))}
      </ul>
      <div className="add-project-wizard-actions">
        <Link
          href={`/wizard/${entry.slug}`}
          className="add-project-wizard-action add-project-wizard-action--primary"
          onClick={stopPropagation}
        >
          View playbook
        </Link>
        {entry.tools?.map((tool) => (
          <Link
            key={tool.href}
            href={tool.href}
            className="add-project-wizard-action"
            onClick={stopPropagation}
          >
            {tool.label}
          </Link>
        ))}
      </div>
      {entry.tools?.map((tool) =>
        tool.description ? (
          <p key={`${tool.href}-note`} className="add-project-wizard-note">
            {tool.description}
          </p>
        ) : null
      )}
    </article>
  );
}

function CopyButton({
  label,
  text,
  disabled,
  size = "default",
}: {
  label: string;
  text: string;
  disabled?: boolean;
  size?: "default" | "small";
}) {
  const [state, setState] = useState<CopyState>(CopyState.Idle);

  useEffect(() => {
    if (state === CopyState.Idle) return undefined;
    const timer = setTimeout(() => setState(CopyState.Idle), 1800);
    return () => clearTimeout(timer);
  }, [state]);

  const attemptCopy = useCallback(async () => {
    if (disabled) return;
    try {
      const success = await copyTextToClipboard(text);
      setState(success ? CopyState.Copied : CopyState.Error);
    } catch {
      setState(CopyState.Error);
    }
  }, [disabled, text]);

  const classNames = ["copy-button", `copy-${size}`];
  if (state === CopyState.Copied) classNames.push("copy-success");
  if (state === CopyState.Error) classNames.push("copy-error");

  const buttonLabel = state === CopyState.Copied ? "Copied!" : state === CopyState.Error ? "Copy failed" : label;

  return (
    <button
      type="button"
      className={classNames.join(" ")}
      onClick={attemptCopy}
      disabled={disabled}
      aria-live="polite"
    >
      <span className="copy-button-icon" aria-hidden="true">
        {state === CopyState.Copied ? "✅" : "📋"}
      </span>
      <span>{buttonLabel}</span>
    </button>
  );
}

function copyTextToClipboard(text: string) {
  if (typeof navigator === "undefined") return Promise.resolve(false);
  if (navigator.clipboard?.writeText) {
    return navigator.clipboard
      .writeText(text)
      .then(() => true)
      .catch(() => false);
  }

  if (typeof document === "undefined") return Promise.resolve(false);

  try {
    const textarea = document.createElement("textarea");
    textarea.value = text;
    textarea.setAttribute("readonly", "");
    textarea.style.position = "absolute";
    textarea.style.left = "-9999px";
    document.body.appendChild(textarea);
    textarea.select();
    const ok = document.execCommand("copy");
    document.body.removeChild(textarea);
    return Promise.resolve(ok);
  } catch {
    return Promise.resolve(false);
  }
}

function IncompleteSummary({ entries }: { entries: IncompleteEntry[] }) {
  const count = entries.length;
  const copyText = useMemo(() => buildOverallCopyText(entries), [entries]);

  return (
    <div className="incomplete-card">
      <div className="status-row">
        <div className="section-title">Incomplete tasks</div>
        <div className="incomplete-actions">
          <CopyButton label={`Copy all (${count})`} text={copyText} disabled={count === 0} />
        </div>
      </div>
      {count === 0 ? (
        <div className="empty-subtasks">All roadmap items are complete. 🎉</div>
      ) : (
        <ul className="incomplete-list">
          {entries.map((entry) => (
            <li key={entry.key} className="incomplete-item">
              <div className="incomplete-item-header">
                <div className="incomplete-item-title">{entry.itemLabel}</div>
                {entry.itemMeta ? <div className="incomplete-item-meta">{entry.itemMeta}</div> : null}
              </div>
              {entry.weekLabel ? <div className="incomplete-item-week">{entry.weekLabel}</div> : null}
              <div className="incomplete-item-status">Status: {entry.statusLabel}</div>
              <ul className="incomplete-blockers">
                {entry.blockers.map((blocker, idx) => (
                  <li key={`${entry.key}-blocker-${idx}`}>{blocker}</li>
                ))}
              </ul>
            </li>
          ))}
        </ul>
      )}
    </div>
  );
}

type ChecklistStatus = {
  ok: boolean | undefined;
  summary: string;
  hasCheck: boolean;
};

function summarizeChecklist(check: Check | undefined, fallback: string): ChecklistStatus {
  if (!check) {
    return { ok: undefined, summary: fallback, hasCheck: false };
  }
  return { ok: check.ok, summary: buildCheckSummary(check), hasCheck: true };
}

function OnboardingChecklist({
  status,
  projectSlug,
}: {
  status: StatusResponse | null;
  projectSlug?: string | null;
}) {
  const checks = useMemo(() => collectChecks(status), [status]);
  const hasStatusFeed = Boolean(status?.weeks && status.weeks.length > 0);

  const authStatus: ChecklistStatus = {
    ok: undefined,
    summary: "Provide GitHub App credentials",
    hasCheck: false,
  };

  const scriptCheck = useMemo(
    () =>
      checks.find(
        (chk) =>
          chk.type === "files_exist" &&
          (chk.globs ?? []).some((glob) => glob.includes("scripts/roadmap-check.mjs"))
      ),
    [checks]
  );

  const workflowCheck = useMemo(
    () =>
      checks.find(
        (chk) =>
          chk.type === "files_exist" &&
          (chk.globs ?? []).some((glob) => glob.includes(".github/workflows/roadmap.yml"))
      ),
    [checks]
  );

  const httpCheck = useMemo(() => checks.find((chk) => chk.type === "http_ok"), [checks]);
  const sqlCheck = useMemo(() => checks.find((chk) => chk.type === "sql_exists"), [checks]);

  const statusFeedStatus: ChecklistStatus = hasStatusFeed
    ? { ok: true, summary: "Status feed detected", hasCheck: false }
    : { ok: undefined, summary: "Waiting for first status run", hasCheck: false };

  const scriptStatus = summarizeChecklist(scriptCheck, "Add scripts/roadmap-check.mjs");
  const workflowStatus = summarizeChecklist(
    workflowCheck,
    "Add .github/workflows/roadmap.yml"
  );
  const httpStatus = summarizeChecklist(httpCheck, "Connect your read_only_checks endpoint");
  const sqlStatus = summarizeChecklist(sqlCheck, "Add at least one sql_exists check");

  const httpUrl = httpCheck?.url;
  const sqlQuery = sqlCheck?.query;

  return (
    <section className="card onboarding-card">
      <div className="onboarding-header">
        <h2>Project onboarding checklist</h2>
        <p className="onboarding-summary">
          {projectSlug
            ? `You're looking at ${projectSlug}. Use these steps to keep its status feed healthy.`
            : "Use this checklist to wire any repository into the roadmap dashboard."}
        </p>
      </div>

      <ol className="onboarding-list">
        <li className="onboarding-step">
          <div className="onboarding-step-header">
            <div>
              <div className="onboarding-step-title">1. Configure dashboard credentials</div>
              <p className="onboarding-step-description">
                Supply the GitHub App environment variables so the dashboard can fetch roadmap
                files from private repositories. Without them the server falls back to anonymous
                requests that cannot read <code>docs/roadmap.yml</code> or
                <code>docs/roadmap-status.json</code>.
              </p>
            </div>
            <StatusBadge ok={authStatus.ok} total={authStatus.hasCheck ? 1 : 0} summary={authStatus.summary} />
          </div>
          <details className="onboarding-details">
            <summary>Required GitHub App variables</summary>
            <div className="guide-actions">
              <CopyButton label="Copy env vars" text={GITHUB_APP_ENV_SNIPPET} />
            </div>
            <pre>
              <code>{GITHUB_APP_ENV_SNIPPET}</code>
            </pre>
          </details>
          <p className="onboarding-note">
            Long term, deploy with the GitHub App credentials. The setup flow will auto-detect the
            installation ID when <code>GH_APP_INSTALLATION_ID</code> is omitted, but you can provide
            it to pin a specific installation. For short tests you can temporarily make the
            repository public or commit a generated <code>docs/roadmap-status.json</code>, but those
            approaches leave the status API unable to reach private content.
          </p>
        </li>

        <li className="onboarding-step">
          <div className="onboarding-step-header">
            <div>
              <div className="onboarding-step-title">2. Bootstrap roadmap data</div>
              <p className="onboarding-step-description">
                Create <code>docs/roadmap.yml</code> so the checker knows which weeks and tasks to
                evaluate. Each workflow run will emit <code>docs/roadmap-status.json</code>, which the
                dashboard reads automatically.
              </p>
            </div>
            <StatusBadge
              ok={statusFeedStatus.ok}
              total={statusFeedStatus.hasCheck ? 1 : 0}
              summary={statusFeedStatus.summary}
            />
          </div>
          <details className="onboarding-details">
            <summary>Show sample docs/roadmap.yml</summary>
            <div className="guide-actions">
              <CopyButton label="Copy docs/roadmap.yml" text={ROADMAP_YAML_SNIPPET} />
            </div>
            <pre>
              <code>{ROADMAP_YAML_SNIPPET}</code>
            </pre>
          </details>
          <p className="onboarding-note">
            Commit <code>docs/roadmap.yml</code>. The generated <code>docs/roadmap-status.json</code>
            can be added to <code>.gitignore</code> if you prefer not to commit build artifacts.
          </p>
        </li>

        <li className="onboarding-step">
          <div className="onboarding-step-header">
            <div>
              <div className="onboarding-step-title">3. Add the checker script</div>
              <p className="onboarding-step-description">
                Drop <code>scripts/roadmap-check.mjs</code> into the repository and install the
                <code>js-yaml</code> dev dependency so the script can parse your roadmap definition.
              </p>
            </div>
            <StatusBadge
              ok={scriptStatus.ok}
              total={scriptStatus.hasCheck ? 1 : 0}
              summary={scriptStatus.summary}
            />
          </div>
          <details className="onboarding-details">
            <summary>Show scripts/roadmap-check.mjs</summary>
            <div className="guide-actions">
              <CopyButton label="Copy script" text={ROADMAP_CHECKER_SNIPPET} />
            </div>
            <pre>
              <code>{ROADMAP_CHECKER_SNIPPET}</code>
            </pre>
          </details>
          <details className="onboarding-details">
            <summary>Install dependencies &amp; package script</summary>
            <div className="guide-actions">
              <CopyButton label="Copy npm install" text={NPM_INSTALL_SNIPPET} />
              <CopyButton label="Copy package.json snippet" text={PACKAGE_JSON_SNIPPET} />
            </div>
            <pre>
              <code>{NPM_INSTALL_SNIPPET}</code>
            </pre>
            <pre>
              <code>{PACKAGE_JSON_SNIPPET}</code>
            </pre>
          </details>
          <p className="onboarding-note">
            When the workflow runs it will execute <code>npm install</code> automatically, so keep the
            script in source control to avoid missing-file failures.
          </p>
        </li>

        <li className="onboarding-step">
          <div className="onboarding-step-header">
            <div>
              <div className="onboarding-step-title">4. Wire GitHub Actions</div>
              <p className="onboarding-step-description">
                Update <code>.github/workflows/roadmap.yml</code> to call the checker. The example step
                below assumes the workflow already checks out your repo and installs dependencies.
              </p>
            </div>
            <StatusBadge
              ok={workflowStatus.ok}
              total={workflowStatus.hasCheck ? 1 : 0}
              summary={workflowStatus.summary}
            />
          </div>
          <details className="onboarding-details">
            <summary>Show workflow step</summary>
            <div className="guide-actions">
              <CopyButton label="Copy workflow step" text={WORKFLOW_STEP_SNIPPET} />
            </div>
            <pre>
              <code>{WORKFLOW_STEP_SNIPPET}</code>
            </pre>
          </details>
          <p className="onboarding-note">
            Keep the workflow on the default branch so status updates land in the dashboard without
            manual intervention.
          </p>
        </li>

        <li className="onboarding-step">
          <div className="onboarding-step-header">
            <div>
              <div className="onboarding-step-title">5. Expose a read-only database checker</div>
              <p className="onboarding-step-description">
                Deploy the <code>read_only_checks</code> Supabase Edge Function (or an equivalent API)
                and store its URL in the <code>READ_ONLY_CHECKS_URL</code> repository secret. The
                roadmap checks call this endpoint to validate database state without full credentials.
              </p>
            </div>
            <StatusBadge
              ok={httpStatus.ok}
              total={httpStatus.hasCheck ? 1 : 0}
              summary={httpStatus.summary}
            />
          </div>
          <details className="onboarding-details">
            <summary>Show secret value format</summary>
            <div className="guide-actions">
              <CopyButton label="Copy secret format" text={SECRET_SNIPPET} />
            </div>
            <pre>
              <code>{SECRET_SNIPPET}</code>
            </pre>
          </details>
          <p className="onboarding-note">
            {httpUrl
              ? `Latest run checked ${httpUrl}. Verify that the GitHub secret still points to this URL.`
              : "Add the secret under Settings → Secrets and variables → Actions → New repository secret."}
          </p>
        </li>

        <li className="onboarding-step">
          <div className="onboarding-step-header">
            <div>
              <div className="onboarding-step-title">6. Confirm database coverage</div>
              <p className="onboarding-step-description">
                Add at least one <code>sql_exists</code> check so the dashboard verifies your critical
                database extensions, tables, or policies each run.
              </p>
            </div>
            <StatusBadge
              ok={sqlStatus.ok}
              total={sqlStatus.hasCheck ? 1 : 0}
              summary={sqlStatus.summary}
            />
          </div>
          <p className="onboarding-note">
            {sqlQuery
              ? `Your roadmap currently checks: ${sqlQuery}. Add more symbols (ext:, table:, rls:, policy:) as needed.`
              : "Use ext:, table:, rls:, or policy: symbols to describe the invariants your team cares about."}
          </p>
        </li>
      </ol>
    </section>
  );
}

function CreateEdgeFunctionGuide() {
  return (
    <section className="card guide-card">
      <div>
        <h2>Create Edge Function</h2>
        <p className="guide-summary">
          <strong>Where to obtain it (Supabase example).</strong> The template assumes you deploy a Supabase Edge Function named{" "}
          <code>read_only_checks</code>. Once the function is live, its public URL is{" "}
          <code>https://{"<project-ref>"}.functions.supabase.co/read_only_checks</code>{" "}
          where <code>{"<project-ref>"}</code> is the identifier shown in the Supabase dashboard under
          <strong> Settings → API</strong>. Add that URL to <code>.env.local</code> or <code>.roadmaprc.json</code> to wire the
          dashboard up.
        </p>
      </div>

      <ol className="guide-steps">
        <li>
          <strong>Collect your Supabase identifiers.</strong>
          <ul className="guide-list">
            <li>
              In the Supabase dashboard, open <strong>Settings → API</strong> to copy the <em>Project reference</em>,
              <em>Project URL</em>, <em>anon</em>, and <em>service_role</em> keys. The project reference is the value used in the
              function URL above.
            </li>
            <li>
              Under <strong>Settings → Database</strong>, grab the <em>Connection string (URI)</em>. If you have not generated a
              password yet, click <em>Reset database password</em>; the resulting password is the <code>{"<db-password>"}</code>
              placeholder in the commands below.
            </li>
            <li>Store the service role key securely—it grants full database access and should never ship to clients.</li>
          </ul>
        </li>
        <li>
          <strong>Supabase CLI workflow.</strong>
          <p className="guide-inline">
            Install the <code>supabase</code> CLI (<code>npm install -g supabase</code>) and run these commands from the
            repository root. Replace <code>{"<project-ref>"}</code> and <code>{"<db-password>"}</code> with the values gathered
            above.
          </p>
          <div className="guide-actions">
            <CopyButton label="Copy CLI commands" text={EDGE_FUNCTION_COMMANDS} />
          </div>
          <pre>
            <code>{EDGE_FUNCTION_COMMANDS}</code>
          </pre>
          <p className="guide-inline">
            Create a <code>supabase/.env</code> file with <code>SUPABASE_DB_URL=postgresql://postgres:{"<db-password>"}@db.
            {"<project-ref>"}.supabase.co:5432/postgres</code> before running <code>supabase functions serve</code> locally.
          </p>
        </li>
        <li>
          <strong>Paste the edge function source.</strong>
          <p className="guide-inline">
            The CLI scaffolds <code>supabase/functions/read_only_checks/index.ts</code>. Replace its contents with the snippet
            below—the logic mirrors the dashboard’s <code>/api/verify</code> endpoint and only allows safe symbol checks.
          </p>
          <div className="guide-actions">
            <CopyButton label="Copy edge function" text={EDGE_FUNCTION_SNIPPET} />
          </div>
          <pre>
            <code>{EDGE_FUNCTION_SNIPPET}</code>
          </pre>
        </li>
        <li>
          <strong>Verify the deployed endpoint.</strong>
          <p className="guide-inline">After deploying, smoke-test the function directly:</p>
          <div className="guide-actions">
            <CopyButton label="Copy curl example" text={EDGE_FUNCTION_CURL} />
          </div>
          <pre>
            <code>{EDGE_FUNCTION_CURL}</code>
          </pre>
          <p className="guide-inline">
            A response of <code>{'{"ok":true}'}</code> confirms the check passed. Adjust the payload for the tables, RLS
            policies, or extensions you need to audit.
          </p>
        </li>
        <li>
          <strong>Connect the dashboard.</strong>
          <p className="guide-inline">Update your environment so the app knows where to call:</p>
          <pre>
            <code>READ_ONLY_CHECKS_URL=https://{"<project-ref>"}.functions.supabase.co/read_only_checks</code>
          </pre>
          <p className="guide-inline">
            Add the same value to <code>.roadmaprc.json</code> (<code>envs.dev.READ_ONLY_CHECKS_URL</code> and
            <code>envs.prod</code> if applicable) so the onboarding wizard and API stay in sync.
          </p>
        </li>
      </ol>
    </section>
  );
}

function DashboardPage() {
  const sp = useSearchParams();
  const searchString = sp.toString();
  const searchOwner = sp.get("owner");
  const searchRepo = sp.get("repo");
  const searchTab = sp.get("tab");
  const searchKey = searchOwner && searchRepo ? repoKey(searchOwner, searchRepo) : null;

  const router = useRouter();
  const pathname = usePathname();

  const { repos, initialized, addRepo, removeRepo } = useStoredRepos();
  const [activeKey, setActiveKey] = useState<string | null>(null);
  const initialTab: TabKey = searchTab === "onboarding" ? "onboarding" : searchTab === "add" ? "add" : "projects";
  const [activeTab, setActiveTab] = useState<TabKey>(initialTab);
  const lastSearchKeyRef = useRef<string | null>(null);

  useEffect(() => {
    const normalized: TabKey = searchTab === "onboarding" ? "onboarding" : searchTab === "add" ? "add" : "projects";
    setActiveTab((prev) => (prev === normalized ? prev : normalized));
  }, [searchTab]);

  useEffect(() => {
    if (!initialized) return;

    if (!searchKey || !searchOwner || !searchRepo) {
      lastSearchKeyRef.current = null;
      setActiveKey((prev) => {
        if (prev && repos.some((repo) => repoKey(repo.owner, repo.repo) === prev)) {
          return prev;
        }
        return repos.length > 0 ? repoKey(repos[0].owner, repos[0].repo) : null;
      });
      return;
    }

    if (lastSearchKeyRef.current === searchKey) {
      return;
    }

    lastSearchKeyRef.current = searchKey;

    const exists = repos.some((repo) => repoKey(repo.owner, repo.repo) === searchKey);
    if (!exists) {
      const added = addRepo({ owner: searchOwner, repo: searchRepo });
      if (added) {
        setActiveKey(repoKey(added.owner, added.repo));
        return;
      }
    }

    setActiveKey(searchKey);
  }, [initialized, searchKey, repos, addRepo, searchOwner, searchRepo]);

  useEffect(() => {
    if (!initialized) return;

    setActiveKey((prev) => {
      if (prev && repos.some((repo) => repoKey(repo.owner, repo.repo) === prev)) {
        return prev;
      }
      return repos.length > 0 ? repoKey(repos[0].owner, repos[0].repo) : null;
    });
  }, [initialized, repos]);

  const handleTabChange = useCallback(
    (tab: TabKey) => {
      setActiveTab(tab);
      const params = new URLSearchParams(searchString);
      if (tab === "projects") {
        params.delete("tab");
      } else {
        params.set("tab", tab);
      }
      router.replace(`${pathname}?${params.toString()}`, { scroll: false });
    },
    [pathname, router, searchString]
  );

  const activeRepo = useMemo(() => {
    if (!activeKey) return null;
    return repos.find((repo) => repoKey(repo.owner, repo.repo) === activeKey) ?? null;
  }, [repos, activeKey]);
  const wizardHref = useMemo(() => {
    if (!activeRepo) return "/new";
    const params = new URLSearchParams();
    params.set("owner", activeRepo.owner);
    params.set("repo", activeRepo.repo);
    return `/new?${params.toString()}`;
  }, [activeRepo]);

  useEffect(() => {
    if (!initialized) return;
    if (!activeRepo) return;
    if (
      searchOwner &&
      searchRepo &&
      searchOwner.toLowerCase() === activeRepo.owner.toLowerCase() &&
      searchRepo.toLowerCase() === activeRepo.repo.toLowerCase()
    ) {
      return;
    }
    const params = new URLSearchParams(searchString);
    params.set("owner", activeRepo.owner);
    params.set("repo", activeRepo.repo);
    router.replace(`${pathname}?${params.toString()}`, { scroll: false });
  }, [activeRepo, initialized, pathname, router, searchOwner, searchRepo, searchString]);

  const { data, err, loading } = useStatus(activeRepo?.owner ?? "", activeRepo?.repo ?? "");
  const {
    state: manualState,
    ready: manualReady,
    addManualItem,
    removeManualItem,
    hideExistingItem,
    resetWeek,
    resetAll,
  } = useManualRoadmap(activeRepo?.owner, activeRepo?.repo);

  const decoratedWeeks: DecoratedWeek[] = useMemo(() => {
    if (!data) return [];
    return (data.weeks ?? []).map((week, weekIndex) => {
      const manualKey = getWeekKey(week, weekIndex);
      const manualWeek = manualState[manualKey] ?? { added: [], removed: [] };
      const baseItems: DecoratedItem[] = (week.items ?? []).map((item, itemIndex) => ({
        ...item,
        manual: false,
        manualKey: getItemKey(item, itemIndex),
      }));
      const filteredBase = baseItems.filter((item) => !manualWeek.removed.includes(item.manualKey ?? ""));
      const manualItems: DecoratedItem[] = manualWeek.added.map((manualItem) => ({
        id: manualItem.key,
        name: manualItem.name,
        note: manualItem.note,
        done: manualItem.done,
        checks: [],
        manual: true,
        manualKey: manualItem.key,
      }));
      return {
        ...week,
        manualKey,
        manualState: manualWeek,
        items: [...filteredBase, ...manualItems],
      };
    });
  }, [data, manualState]);

  const manualTotals = useMemo(() => {
    let added = 0;
    let removed = 0;
    for (const week of Object.values(manualState)) {
      added += week.added.length;
      removed += week.removed.length;
    }
    return { added, removed };
  }, [manualState]);

  const incompleteEntries = useMemo(() => collectIncompleteEntries(decoratedWeeks), [decoratedWeeks]);

  const hasManualChanges = manualReady && (manualTotals.added > 0 || manualTotals.removed > 0);

  const handleSelectRepo = useCallback(
    (repo: RepoRef) => {
      setActiveKey(repoKey(repo.owner, repo.repo));
      handleTabChange("projects");
    },
    [handleTabChange]
  );

  const handleAddRepo = useCallback(
    (repo: RepoRef) => {
      const added = addRepo(repo);
      if (added) {
        setActiveKey(repoKey(added.owner, added.repo));
        handleTabChange("projects");
      }
      return added;
    },
    [addRepo, handleTabChange]
  );

  const handleRemoveRepo = useCallback(
    (repo: RepoRef) => {
      removeRepo(repo);
    },
    [removeRepo]
  );

  const handleAddManualItem = useCallback(
    (weekKey: string, payload: { name: string; note?: string }) => {
      addManualItem(weekKey, payload);
    },
    [addManualItem]
  );

  const handleDeleteItem = useCallback(
    (weekKey: string, item: DecoratedItem) => {
      if (!item.manualKey) return;
      if (item.manual) {
        removeManualItem(weekKey, item.manualKey);
      } else {
        hideExistingItem(weekKey, item.manualKey);
      }
    },
    [hideExistingItem, removeManualItem]
  );

  return (
    <main className="dashboard-shell">
      <ProjectSidebar
        repos={repos}
        activeKey={activeKey}
        initializing={!initialized}
        onSelect={handleSelectRepo}
        onRemove={handleRemoveRepo}
        onAdd={handleAddRepo}
      />
      <section className="dashboard">
        <div className="tab-bar" role="tablist" aria-label="Dashboard sections">
          {TAB_KEYS.map((key) => {
            const label = TAB_LABELS[key];
            const selected = activeTab === key;
            return (
              <button
                key={key}
                id={`tab-${key}`}
                type="button"
                role="tab"
                aria-selected={selected}
                aria-controls={`panel-${key}`}
                className={`tab-button${selected ? " active" : ""}`}
                onClick={() => {
                  if (!selected) handleTabChange(key);
                }}
              >
                {label}
              </button>
            );
          })}
        </div>

        {activeTab === "projects" ? (
          <div id="panel-projects" role="tabpanel" aria-labelledby="tab-projects" className="tab-panel">
            {activeRepo ? (
              <>
                <div className="repo-line">
                  <span className="repo-label">Repo:</span>
                  <code>
                    {activeRepo.owner}/{activeRepo.repo}
                  </code>
                  <a className="project-wizard" href={wizardHref} target="_blank" rel="noreferrer">
                    Create setup PR ↗
                  </a>
                  <a href={`/api/status/${activeRepo.owner}/${activeRepo.repo}`} target="_blank" rel="noreferrer">
                    View status JSON ↗
                  </a>
                </div>

                {hasManualChanges ? (
                  <div className="card manual-project-banner">
                    <div>
                      <div className="banner-title">Manual adjustments in this project</div>
                      <div className="banner-subtitle">
                        {manualTotals.added} added · {manualTotals.removed} hidden
                      </div>
                    </div>
                    <button type="button" className="ghost-button danger" onClick={resetAll} disabled={!manualReady}>
                      Reset all manual items
                    </button>
                  </div>
                ) : null}

                {loading ? <div className="card muted">Loading status…</div> : null}

                {err && !loading ? (
                  <div className="card error">
                    <div className="card-title">Failed to load status</div>
                    <div className="card-subtitle">{err}</div>
                    <div className="card-subtitle">
                      Try running the onboarding wizard at <code>/new</code>.
                    </div>
                  </div>
                ) : null}

                {decoratedWeeks.length > 0 ? <WeekProgress weeks={decoratedWeeks} /> : null}

                {decoratedWeeks.length > 0 ? <IncompleteSummary entries={incompleteEntries} /> : null}

                {data && decoratedWeeks.length > 0 ? (
                  <div className="week-grid">
                    {decoratedWeeks.map((week, i) => (
                      <WeekCard
                        key={`${week.manualKey ?? week.id ?? i}`}
                        week={week}
                        manualReady={manualReady}
                        onAddManualItem={handleAddManualItem}
                        onDeleteItem={handleDeleteItem}
                        onResetManual={resetWeek}
                      />
                    ))}
                  </div>
                ) : null}
                {data ? (
                  <div className="timestamp">
                    Generated at: {data.generated_at ?? "unknown"} · env: {data.env ?? "unknown"}
                  </div>
                ) : null}
                {!loading && !err && (!data || decoratedWeeks.length === 0) ? (
                  <div className="card muted">
                    No weeks found. Make sure your <code>.roadmaprc.json</code> or status API is populated.
                  </div>
                ) : null}
              </>
            ) : (
              <div className="card muted">
                Add a project from the sidebar to load its roadmap and weekly progress.
              </div>
            )}
          </div>
        ) : null}

        {activeTab === "onboarding" ? (
          <div id="panel-onboarding" role="tabpanel" aria-labelledby="tab-onboarding" className="tab-panel">
            <OnboardingChecklist
              status={activeRepo ? data ?? null : null}
              projectSlug={activeRepo ? `${activeRepo.owner}/${activeRepo.repo}` : null}
            />
            <CreateEdgeFunctionGuide />
          </div>
        ) : null}

        {activeTab === "add" ? (
          <div id="panel-add" role="tabpanel" aria-labelledby="tab-add" className="tab-panel">
            <AddProjectTab
              onAdd={handleAddRepo}
              wizardHref={wizardHref}
              hasProjects={repos.length > 0}
            />
          </div>
        ) : null}
      </section>
    </main>
  );
}

function PageFallback() {
  return (
    <main className="dashboard-shell">
      <aside className="project-panel">
        <div className="project-header">
          <h2>Projects</h2>
        </div>
        <div className="project-panel-body">
          <div className="project-hint">Loading saved projects…</div>
        </div>
      </aside>
      <section className="dashboard">
        <div className="card muted">Loading dashboard…</div>
      </section>
    </main>
  );
}

export default function Page() {
  return (
    <Suspense fallback={<PageFallback />}>
      <DashboardPage />
    </Suspense>
  );
}<|MERGE_RESOLUTION|>--- conflicted
+++ resolved
@@ -1,7 +1,6 @@
 "use client";
 
-import Link from "next/link";
-<<<<<<< HEAD
+import Link from "next/link"; 
 import {
   Suspense,
   type FormEvent,
@@ -17,13 +16,6 @@
 
 import { ROADMAP_CHECKER_SNIPPET } from "@/lib/roadmap-snippets";
 import { WIZARD_ENTRY_POINTS, type WizardEntryPoint } from "@/lib/wizard-entry-points";
-=======
-import { Suspense, type FormEvent, useCallback, useEffect, useMemo, useRef, useState } from "react";
-import { usePathname, useRouter, useSearchParams } from "next/navigation";
-
-import { ROADMAP_CHECKER_SNIPPET } from "@/lib/roadmap-snippets";
-import { WIZARD_ENTRY_POINTS } from "@/lib/wizard-entry-points";
->>>>>>> c0c6feb8
 
 type Check = {
   id?: string;
@@ -1309,43 +1301,13 @@
       </div>
       <div className="add-project-wizard">
         <h3>Choose a guided workflow</h3>
-        <p>
-<<<<<<< HEAD
+        <p> 
           Match the onboarding wizard to your current milestone. Jump into the playbook for an overview or launch the workspace tools
           directly when you are ready to build.
         </p>
         <div className="add-project-wizard-grid">
           {WIZARD_ENTRY_POINTS.map((entry) => (
-            <WizardEntryCard key={entry.slug} entry={entry} />
-=======
-          Match the onboarding wizard to your current milestone. Each card opens the detailed flow in a new tab so you can return
-          here after scaffolding.
-        </p>
-        <div className="add-project-wizard-grid">
-          {WIZARD_ENTRY_POINTS.map((entry) => (
-            <Link
-              key={entry.slug}
-              href={`/wizard/${entry.slug}`}
-              target="_blank"
-              rel="noreferrer"
-              className="add-project-wizard-card"
-            >
-              <div className="add-project-wizard-meta">
-                <span className="add-project-wizard-label">{entry.label}</span>
-                <span className="add-project-wizard-sub">Entry point</span>
-              </div>
-              <div className="add-project-wizard-copy">
-                <h4>{entry.title}</h4>
-                <p>{entry.description}</p>
-              </div>
-              <ul>
-                {entry.bullets.map((bullet) => (
-                  <li key={bullet}>{bullet}</li>
-                ))}
-              </ul>
-              <span className="add-project-wizard-cta">Open workflow →</span>
-            </Link>
->>>>>>> c0c6feb8
+            <WizardEntryCard key={entry.slug} entry={entry} /
           ))}
         </div>
       </div>
