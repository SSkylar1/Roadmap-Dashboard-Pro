--- conflicted
+++ resolved
@@ -17,10 +17,7 @@
 
 import { ROADMAP_CHECKER_SNIPPET } from "@/lib/roadmap-snippets";
 import { WIZARD_ENTRY_POINTS, type WizardEntryPoint } from "@/lib/wizard-entry-points";
-<<<<<<< HEAD
 import { describeProjectFile, normalizeProjectKey } from "@/lib/project-paths";
-=======
->>>>>>> f5a7041f
 import { resolveSecrets, useLocalSecrets } from "@/lib/use-local-secrets";
 
 type Check = {
@@ -1375,11 +1372,8 @@
 function GtmPlanTab({ repo }: GtmPlanTabProps) {
   const owner = repo?.owner ?? "";
   const repoName = repo?.repo ?? "";
-<<<<<<< HEAD
   const project = repo?.project ?? undefined;
   const planPath = describeProjectFile("docs/gtm-plan.md", project);
-=======
->>>>>>> f5a7041f
   const [branchInput, setBranchInput] = useState("main");
   const [branch, setBranch] = useState("main");
   const [draft, setDraft] = useState("");
@@ -1416,7 +1410,6 @@
   useEffect(() => {
     if (!owner || !repoName) return;
     let cancelled = false;
-<<<<<<< HEAD
     const params = new URLSearchParams();
     if (branch) {
       params.set("branch", branch);
@@ -1425,9 +1418,6 @@
       params.set("project", project);
     }
     const query = params.toString();
-=======
-    const query = branch ? `?branch=${encodeURIComponent(branch)}` : "";
->>>>>>> f5a7041f
     setLoading(true);
     setError(null);
 
@@ -1436,11 +1426,7 @@
       requestInit.headers = { "x-github-pat": resolvedSecrets.githubPat };
     }
 
-<<<<<<< HEAD
     fetch(`/api/gtm/${owner}/${repoName}${query ? `?${query}` : ""}`, requestInit)
-=======
-    fetch(`/api/gtm/${owner}/${repoName}${query}`, requestInit)
->>>>>>> f5a7041f
       .then(async (response) => {
         if (response.status === 404) {
           if (!cancelled) {
@@ -1477,7 +1463,6 @@
     return () => {
       cancelled = true;
     };
-<<<<<<< HEAD
   }, [owner, repoName, project, branch, reloadKey, resolvedSecrets.githubPat]);
 
   const encodedPlanPath = planPath
@@ -1487,14 +1472,6 @@
   const planUrl = planExists
     ? `https://github.com/${owner}/${repoName}/blob/${encodeURIComponent(branch)}/${encodedPlanPath}`
     : null;
-=======
-  }, [owner, repoName, branch, reloadKey, resolvedSecrets.githubPat]);
-
-  const planUrl = planExists
-    ? `https://github.com/${owner}/${repoName}/blob/${encodeURIComponent(branch)}/docs/gtm-plan.md`
-    : null;
-  const planPath = "docs/gtm-plan.md";
->>>>>>> f5a7041f
 
   const onBranchInputChange = useCallback((event: ChangeEvent<HTMLInputElement>) => {
     setBranchInput(event.currentTarget.value);
@@ -1542,11 +1519,7 @@
       const response = await fetch(`/api/gtm/${owner}/${repoName}`, {
         method: "POST",
         headers,
-<<<<<<< HEAD
         body: JSON.stringify({ branch, project }),
-=======
-        body: JSON.stringify({ branch }),
->>>>>>> f5a7041f
       });
       const data = (await response.json().catch(() => ({}))) as CommitApiResponse;
       if (!response.ok || typeof data?.error === "string") {
@@ -1563,11 +1536,7 @@
     } finally {
       setSaving(false);
     }
-<<<<<<< HEAD
   }, [branch, draft, owner, planPath, project, repoName, resolvedSecrets.githubPat]);
-=======
-  }, [branch, draft, owner, repoName, resolvedSecrets.githubPat]);
->>>>>>> f5a7041f
 
   const onSave = useCallback(
     async (event: FormEvent<HTMLFormElement>) => {
@@ -1589,11 +1558,7 @@
         const response = await fetch(`/api/gtm/${owner}/${repoName}`, {
           method: "POST",
           headers,
-<<<<<<< HEAD
           body: JSON.stringify({ branch, content: draft, project }),
-=======
-          body: JSON.stringify({ branch, content: draft }),
->>>>>>> f5a7041f
         });
         const data = (await response.json().catch(() => ({}))) as CommitApiResponse;
         if (!response.ok || typeof data?.error === "string") {
@@ -1611,11 +1576,7 @@
         setSaving(false);
       }
     },
-<<<<<<< HEAD
     [branch, draft, owner, planPath, project, repoName, resolvedSecrets.githubPat],
-=======
-    [branch, draft, owner, repoName, resolvedSecrets.githubPat],
->>>>>>> f5a7041f
   );
 
   if (!owner || !repoName) {
