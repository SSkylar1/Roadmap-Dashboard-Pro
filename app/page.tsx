--- conflicted
+++ resolved
@@ -17,10 +17,7 @@
 
 import { ROADMAP_CHECKER_SNIPPET } from "@/lib/roadmap-snippets";
 import { WIZARD_ENTRY_POINTS, type WizardEntryPoint } from "@/lib/wizard-entry-points";
-<<<<<<< HEAD
 import { describeProjectFile, normalizeProjectKey } from "@/lib/project-paths";
-=======
->>>>>>> 4c9912f2
 import { resolveSecrets, useLocalSecrets } from "@/lib/use-local-secrets";
 
 type Check = {
@@ -1426,11 +1423,8 @@
 function GtmPlanTab({ repo }: GtmPlanTabProps) {
   const owner = repo?.owner ?? "";
   const repoName = repo?.repo ?? "";
-<<<<<<< HEAD
   const project = repo?.project ?? undefined;
   const planPath = describeProjectFile("docs/gtm-plan.md", project);
-=======
->>>>>>> 4c9912f2
   const [branchInput, setBranchInput] = useState("main");
   const [branch, setBranch] = useState("main");
   const [draft, setDraft] = useState("");
@@ -1467,7 +1461,6 @@
   useEffect(() => {
     if (!owner || !repoName) return;
     let cancelled = false;
-<<<<<<< HEAD
     const params = new URLSearchParams();
     if (branch) {
       params.set("branch", branch);
@@ -1476,9 +1469,6 @@
       params.set("project", project);
     }
     const query = params.toString();
-=======
-    const query = branch ? `?branch=${encodeURIComponent(branch)}` : "";
->>>>>>> 4c9912f2
     setLoading(true);
     setError(null);
 
@@ -1487,11 +1477,7 @@
       requestInit.headers = { "x-github-pat": resolvedSecrets.githubPat };
     }
 
-<<<<<<< HEAD
     fetch(`/api/gtm/${owner}/${repoName}${query ? `?${query}` : ""}`, requestInit)
-=======
-    fetch(`/api/gtm/${owner}/${repoName}${query}`, requestInit)
->>>>>>> 4c9912f2
       .then(async (response) => {
         if (response.status === 404) {
           if (!cancelled) {
@@ -1528,7 +1514,6 @@
     return () => {
       cancelled = true;
     };
-<<<<<<< HEAD
   }, [owner, repoName, project, branch, reloadKey, resolvedSecrets.githubPat]);
 
   const encodedPlanPath = planPath
@@ -1538,14 +1523,6 @@
   const planUrl = planExists
     ? `https://github.com/${owner}/${repoName}/blob/${encodeURIComponent(branch)}/${encodedPlanPath}`
     : null;
-=======
-  }, [owner, repoName, branch, reloadKey, resolvedSecrets.githubPat]);
-
-  const planUrl = planExists
-    ? `https://github.com/${owner}/${repoName}/blob/${encodeURIComponent(branch)}/docs/gtm-plan.md`
-    : null;
-  const planPath = "docs/gtm-plan.md";
->>>>>>> 4c9912f2
 
   const onBranchInputChange = useCallback((event: ChangeEvent<HTMLInputElement>) => {
     setBranchInput(event.currentTarget.value);
@@ -1593,11 +1570,7 @@
       const response = await fetch(`/api/gtm/${owner}/${repoName}`, {
         method: "POST",
         headers,
-<<<<<<< HEAD
         body: JSON.stringify({ branch, project }),
-=======
-        body: JSON.stringify({ branch }),
->>>>>>> 4c9912f2
       });
       const data = (await response.json().catch(() => ({}))) as CommitApiResponse;
       if (!response.ok || typeof data?.error === "string") {
@@ -1614,11 +1587,7 @@
     } finally {
       setSaving(false);
     }
-<<<<<<< HEAD
   }, [branch, draft, owner, planPath, project, repoName, resolvedSecrets.githubPat]);
-=======
-  }, [branch, draft, owner, repoName, resolvedSecrets.githubPat]);
->>>>>>> 4c9912f2
 
   const onSave = useCallback(
     async (event: FormEvent<HTMLFormElement>) => {
@@ -1640,11 +1609,7 @@
         const response = await fetch(`/api/gtm/${owner}/${repoName}`, {
           method: "POST",
           headers,
-<<<<<<< HEAD
           body: JSON.stringify({ branch, content: draft, project }),
-=======
-          body: JSON.stringify({ branch, content: draft }),
->>>>>>> 4c9912f2
         });
         const data = (await response.json().catch(() => ({}))) as CommitApiResponse;
         if (!response.ok || typeof data?.error === "string") {
@@ -1662,11 +1627,7 @@
         setSaving(false);
       }
     },
-<<<<<<< HEAD
     [branch, draft, owner, planPath, project, repoName, resolvedSecrets.githubPat],
-=======
-    [branch, draft, owner, repoName, resolvedSecrets.githubPat],
->>>>>>> 4c9912f2
   );
 
   if (!owner || !repoName) {
