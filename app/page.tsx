--- conflicted
+++ resolved
@@ -1292,7 +1292,6 @@
           Open wizard ↗
         </a>
       </div>
-<<<<<<< HEAD
       <div className="project-panel-body">
         {initializing ? <div className="project-hint">Loading saved projects…</div> : null}
         {repos.length === 0 ? (
@@ -1335,48 +1334,6 @@
 
         <ProjectForm onAdd={onAdd} onSelect={onSelect} />
       </div>
-=======
-      {initializing ? <div className="project-hint">Loading saved projects…</div> : null}
-      {repos.length === 0 ? (
-        <div className="project-empty">
-          No projects yet. Add one below or run the onboarding wizard to connect a repository.
-        </div>
-      ) : (
-        <ul className="project-list">
-          {repos.map((repo) => {
-            const key = repoKey(repo.owner, repo.repo);
-            const slug = `${repo.owner}/${repo.repo}`;
-            const active = key === activeKey;
-            return (
-              <li key={key} className="project-item">
-                <button
-                  type="button"
-                  className={`project-button${active ? " active" : ""}`}
-                  onClick={() => onSelect(repo)}
-                >
-                  <span className="project-slug">{slug}</span>
-                  {active ? <span className="project-active">Viewing</span> : null}
-                </button>
-                <button
-                  type="button"
-                  className="icon-button danger"
-                  onClick={(event) => {
-                    event.stopPropagation();
-                    onRemove(repo);
-                  }}
-                  aria-label={`Remove ${slug}`}
-                  title="Remove project"
-                >
-                  ×
-                </button>
-              </li>
-            );
-          })}
-        </ul>
-      )}
-
-      <ProjectForm onAdd={onAdd} onSelect={onSelect} />
->>>>>>> 9d5cd53f
     </aside>
   );
 }
@@ -2163,23 +2120,11 @@
                     ))}
                   </div>
                 ) : null}
-<<<<<<< HEAD
-
                 {data ? (
                   <div className="timestamp">
                     Generated at: {data.generated_at ?? "unknown"} · env: {data.env ?? "unknown"}
                   </div>
                 ) : null}
-
-=======
-
-                {data ? (
-                  <div className="timestamp">
-                    Generated at: {data.generated_at ?? "unknown"} · env: {data.env ?? "unknown"}
-                  </div>
-                ) : null}
-
->>>>>>> 9d5cd53f
                 {!loading && !err && (!data || decoratedWeeks.length === 0) ? (
                   <div className="card muted">
                     No weeks found. Make sure your <code>.roadmaprc.json</code> or status API is populated.
@@ -2191,7 +2136,6 @@
                 Add a project from the sidebar to load its roadmap and weekly progress.
               </div>
             )}
-<<<<<<< HEAD
           </div>
         ) : null}
 
@@ -2214,30 +2158,6 @@
             />
           </div>
         ) : null}
-=======
-          </div>
-        ) : null}
-
-        {activeTab === "onboarding" ? (
-          <div id="panel-onboarding" role="tabpanel" aria-labelledby="tab-onboarding" className="tab-panel">
-            <OnboardingChecklist
-              status={activeRepo ? data ?? null : null}
-              projectSlug={activeRepo ? `${activeRepo.owner}/${activeRepo.repo}` : null}
-            />
-            <CreateEdgeFunctionGuide />
-          </div>
-        ) : null}
-
-        {activeTab === "add" ? (
-          <div id="panel-add" role="tabpanel" aria-labelledby="tab-add" className="tab-panel">
-            <AddProjectTab
-              onAdd={handleAddRepo}
-              wizardHref={wizardHref}
-              hasProjects={repos.length > 0}
-            />
-          </div>
-        ) : null}
->>>>>>> 9d5cd53f
       </section>
     </main>
   );
