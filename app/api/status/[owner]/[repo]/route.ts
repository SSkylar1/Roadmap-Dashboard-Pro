--- conflicted
+++ resolved
@@ -1,5 +1,4 @@
-<<<<<<< HEAD
-// app/api/status/[owner]/[repo]/route.ts
+ // app/api/status/[owner]/[repo]/route.ts
 import { NextResponse } from "next/server";
 import yaml from "js-yaml";
 
@@ -409,16 +408,4 @@
       },
     }
   );
-=======
-import { NextRequest, NextResponse } from "next/server";
-import { getFileRaw } from "@/lib/github";
-export async function GET(_req:NextRequest, { params }:{ params:{ owner:string; repo:string }}) {
-  try {
-    const raw = await getFileRaw(params.owner, params.repo, "docs/roadmap-status.json").catch(()=>null);
-    if (!raw) return NextResponse.json({ error:"not_found" }, { status:404 });
-    return NextResponse.json(JSON.parse(raw));
-  } catch (e:any) {
-    return NextResponse.json({ error: String(e?.message || e) }, { status:500 });
-  }
->>>>>>> 8d6fe77a
 }