--- conflicted
+++ resolved
@@ -6,11 +6,7 @@
 import { NextRequest, NextResponse } from "next/server";
 import yaml from "js-yaml";
 import { getFileRaw, putFile } from "@/lib/github";
-<<<<<<< HEAD
 import { describeProjectFile, normalizeProjectKey, projectAwarePath } from "@/lib/project-paths";
-=======
-import { parseProbeHeaders, probeReadOnlyCheck, type ProbeHeaders } from "@/lib/read-only-probe";
->>>>>>> f5a7041f
 
 type Check = {
   type: "files_exist" | "http_ok" | "sql_exists";
@@ -52,7 +48,6 @@
 
 export async function POST(req: NextRequest) {
   try {
-<<<<<<< HEAD
     const payload = await req.json();
     const owner = typeof payload?.owner === "string" ? payload.owner.trim() : "";
     const repo = typeof payload?.repo === "string" ? payload.repo.trim() : "";
@@ -60,9 +55,6 @@
       typeof payload?.branch === "string" && payload.branch.trim() ? payload.branch.trim() : "main";
     const probeUrl = typeof payload?.probeUrl === "string" ? payload.probeUrl : undefined;
     const projectKey = normalizeProjectKey(payload?.project);
-=======
-    const { owner, repo, branch = "main", probeUrl, probeHeaders } = await req.json();
->>>>>>> f5a7041f
     const token = req.headers.get("x-github-pat")?.trim() || undefined;
     if (!owner || !repo) {
       return NextResponse.json({ error: "missing owner/repo" }, { status: 400 });
@@ -72,12 +64,8 @@
     const probeHeadersFinal: ProbeHeaders = { ...ENV_PROBE_HEADERS, ...(overrideHeaders || {}) };
 
     // Load roadmap spec
-<<<<<<< HEAD
     const roadmapPath = projectAwarePath("docs/roadmap.yml", projectKey);
     const rmRaw = await getFileRaw(owner, repo, roadmapPath, branch, token);
-=======
-    const rmRaw = await getFileRaw(owner, repo, "docs/roadmap.yml", branch, token);
->>>>>>> f5a7041f
     if (rmRaw === null) {
       return NextResponse.json({ error: `${describeProjectFile("docs/roadmap.yml", projectKey)} missing` }, { status: 404 });
     }
