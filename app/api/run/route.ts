--- conflicted
+++ resolved
@@ -6,11 +6,7 @@
 import { NextRequest, NextResponse } from "next/server";
 import yaml from "js-yaml";
 import { getFileRaw, putFile } from "@/lib/github";
-<<<<<<< HEAD
 import { describeProjectFile, normalizeProjectKey, projectAwarePath } from "@/lib/project-paths";
-=======
-import { parseProbeHeaders, probeReadOnlyCheck, type ProbeHeaders } from "@/lib/read-only-probe";
->>>>>>> 4c9912f2
 
 type Check = {
   type: "files_exist" | "http_ok" | "sql_exists";
@@ -78,7 +74,6 @@
   return { ok, code: r.status };
 }
 
-<<<<<<< HEAD
 async function sql_exists(probeUrl: string, query: string, headers: ProbeHeaders) {
   const r = await fetch(probeUrl, {
     method: "POST",
@@ -89,25 +84,10 @@
   const j = await r.json();
   const res = Array.isArray(j.results) ? j.results[0] : null;
   return { ok: !!res?.ok };
-=======
-const ENV_PROBE_HEADERS: ProbeHeaders = parseProbeHeaders(process.env.READ_ONLY_CHECKS_HEADERS);
-
-async function sql_exists(probeUrl: string, query: string, headers: ProbeHeaders) {
-  if (!probeUrl) return { ok: false, error: "probeUrl not provided" };
-  const outcome = await probeReadOnlyCheck(probeUrl, query, headers);
-  return outcome.ok
-    ? { ok: true }
-    : {
-        ok: false,
-        ...(typeof outcome.status === "number" ? { code: outcome.status } : {}),
-        ...(outcome.why ? { error: outcome.why } : {}),
-      };
->>>>>>> 4c9912f2
 }
 
 export async function POST(req: NextRequest) {
   try {
-<<<<<<< HEAD
     const payload = await req.json();
     const owner = typeof payload?.owner === "string" ? payload.owner.trim() : "";
     const repo = typeof payload?.repo === "string" ? payload.repo.trim() : "";
@@ -122,9 +102,6 @@
       ...payloadProbeHeaders,
     };
     const projectKey = normalizeProjectKey(payload?.project);
-=======
-    const { owner, repo, branch = "main", probeUrl, probeHeaders } = await req.json();
->>>>>>> 4c9912f2
     const token = req.headers.get("x-github-pat")?.trim() || undefined;
     if (!owner || !repo) {
       return NextResponse.json({ error: "missing owner/repo" }, { status: 400 });
@@ -134,12 +111,8 @@
     const probeHeadersFinal: ProbeHeaders = { ...ENV_PROBE_HEADERS, ...(overrideHeaders || {}) };
 
     // Load roadmap spec
-<<<<<<< HEAD
     const roadmapPath = projectAwarePath("docs/roadmap.yml", projectKey);
     const rmRaw = await getFileRaw(owner, repo, roadmapPath, branch, token);
-=======
-    const rmRaw = await getFileRaw(owner, repo, "docs/roadmap.yml", branch, token);
->>>>>>> 4c9912f2
     if (rmRaw === null) {
       return NextResponse.json({ error: `${describeProjectFile("docs/roadmap.yml", projectKey)} missing` }, { status: 404 });
     }
@@ -164,12 +137,8 @@
           if (c.type === "files_exist") r = await files_exist(owner, repo, c.globs || [], branch);
           else if (c.type === "http_ok") r = await http_ok(c.url!, c.must_match || []);
           else if (c.type === "sql_exists") {
-<<<<<<< HEAD
             if (!probeUrl) r = { ok: false, error: "probeUrl not provided" };
             else r = await sql_exists(probeUrl, c.query!, combinedProbeHeaders);
-=======
-            r = await sql_exists(probeUrl || "", c.query!, probeHeadersFinal);
->>>>>>> 4c9912f2
           } else r = { ok: false, error: "unknown check" };
           results.push({ ...c, ...r });
           if (!r.ok) passed = false;
