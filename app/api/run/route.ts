// app/api/run/route.ts
// Node runtime + no caching to ensure commits always reflect current state
export const runtime = "nodejs";
export const dynamic = "force-dynamic";

import { NextRequest, NextResponse } from "next/server";
import yaml from "js-yaml";
import { getFileRaw, putFile } from "@/lib/github";
import { describeProjectFile, normalizeProjectKey, projectAwarePath } from "@/lib/project-paths";

type Check = {
  type: "files_exist" | "http_ok" | "sql_exists";
  globs?: string[];
  url?: string;
  must_match?: string[];
  query?: string;
};

type ProbeHeaders = Record<string, string>;

function parseProbeHeaders(source: unknown): ProbeHeaders {
  if (!source) return {};

  if (typeof source === "object" && !Array.isArray(source)) {
    const entries = Object.entries(source as Record<string, unknown>)
      .map(([key, value]) => [key.trim(), typeof value === "string" ? value.trim() : ""] as const)
      .filter(([key, value]) => key.length > 0 && value.length > 0);
    return Object.fromEntries(entries) as ProbeHeaders;
  }

  if (typeof source !== "string") return {};

  const trimmed = source.trim();
  if (!trimmed) return {};

  try {
    const parsed = JSON.parse(trimmed);
    if (parsed && typeof parsed === "object" && !Array.isArray(parsed)) {
      return parseProbeHeaders(parsed as Record<string, unknown>);
    }
  } catch {
    // fall through to newline parsing when JSON fails
  }

  const headers: ProbeHeaders = {};
  for (const line of trimmed.split(/\r?\n|,/)) {
    const text = line.trim();
    if (!text) continue;
    const separatorIndex = text.indexOf(":");
    if (separatorIndex === -1) continue;
    const key = text.slice(0, separatorIndex).trim();
    const value = text.slice(separatorIndex + 1).trim();
    if (!key || !value) continue;
    headers[key] = value;
  }
  return headers;
}

const ENV_PROBE_HEADERS: ProbeHeaders = parseProbeHeaders(process.env.READ_ONLY_CHECKS_HEADERS);

async function files_exist(owner: string, repo: string, globs: string[], ref?: string) {
  for (const p of globs) {
    const raw = await getFileRaw(owner, repo, p, ref).catch(() => null);
    if (raw === null) return { ok: false };
  }
  return { ok: true };
}

async function http_ok(url: string, must_match: string[] = []) {
  const r = await fetch(url, { cache: "no-store" });
  if (!r.ok) return { ok: false, code: r.status };
  const t = await r.text();
  const ok = must_match.every((m) => t.includes(m));
  return { ok, code: r.status };
}

async function sql_exists(probeUrl: string, query: string, headers: ProbeHeaders) {
  const r = await fetch(probeUrl, {
    method: "POST",
    headers: { "content-type": "application/json", ...headers },
    body: JSON.stringify({ queries: [query] }),
  });
  if (!r.ok) return { ok: false, code: r.status };
  const j = await r.json();
  const res = Array.isArray(j.results) ? j.results[0] : null;
  return { ok: !!res?.ok };
}

export async function POST(req: NextRequest) {
  try {
    const payload = await req.json();
    const owner = typeof payload?.owner === "string" ? payload.owner.trim() : "";
    const repo = typeof payload?.repo === "string" ? payload.repo.trim() : "";
    const branch =
      typeof payload?.branch === "string" && payload.branch.trim() ? payload.branch.trim() : "main";
    const probeUrl = typeof payload?.probeUrl === "string" ? payload.probeUrl : undefined;
    const rawRequestProbeHeaders =
      req.headers.get("x-supabase-headers") ??
      req.headers.get("x-probe-headers") ??
<<<<<<< HEAD
      req.headers.get("x-discovery-headers") ??
      undefined;
    const requestProbeHeaders = parseProbeHeaders(rawRequestProbeHeaders);
=======
      req.headers.get("x-discovery-headers");
    const requestProbeHeaders = parseProbeHeaders(rawRequestProbeHeaders);

>>>>>>> be339f5b
    const payloadProbeHeadersRaw =
      (payload &&
        (payload.probeHeaders ??
          payload.probe_headers ??
          payload.supabaseHeaders ??
          payload.supabase_headers ??
          payload.headers)) ||
      undefined;
<<<<<<< HEAD
    const payloadProbeHeaders = parseProbeHeaders(payloadProbeHeadersRaw);
    const combinedProbeHeaders = {
      ...ENV_PROBE_HEADERS,
      ...requestProbeHeaders,
      ...payloadProbeHeaders,
=======
    const overrideProbeHeaders = parseProbeHeaders(payloadProbeHeadersRaw);
    const combinedProbeHeaders: ProbeHeaders = {
      ...ENV_PROBE_HEADERS,
      ...requestProbeHeaders,
      ...overrideProbeHeaders,
>>>>>>> be339f5b
    };
    const projectKey = normalizeProjectKey(payload?.project);
    const token = req.headers.get("x-github-pat")?.trim() || undefined;
    if (!owner || !repo) {
      return NextResponse.json({ error: "missing owner/repo" }, { status: 400 });
    }

    const overrideHeaders = parseProbeHeaders(probeHeaders);
    const probeHeadersFinal: ProbeHeaders = { ...ENV_PROBE_HEADERS, ...(overrideHeaders || {}) };

    // Load roadmap spec
    const roadmapPath = projectAwarePath("docs/roadmap.yml", projectKey);
    const rmRaw = await getFileRaw(owner, repo, roadmapPath, branch, token);
    if (rmRaw === null) {
      return NextResponse.json({ error: `${describeProjectFile("docs/roadmap.yml", projectKey)} missing` }, { status: 404 });
    }
    const rm: any = yaml.load(rmRaw);

    // Execute checks
    const status: any = {
      generated_at: new Date().toISOString(),
      owner,
      repo,
      branch,
      project: projectKey || undefined,
      weeks: [] as any[],
    };
    for (const w of rm.weeks ?? []) {
      const W: any = { id: w.id, title: w.title, items: [] as any[] };
      for (const it of w.items ?? []) {
        let passed = true;
        const results: any[] = [];
        for (const c of (it.checks as Check[]) ?? []) {
          let r;
          if (c.type === "files_exist") r = await files_exist(owner, repo, c.globs || [], branch);
          else if (c.type === "http_ok") r = await http_ok(c.url!, c.must_match || []);
          else if (c.type === "sql_exists") {
            if (!probeUrl) r = { ok: false, error: "probeUrl not provided" };
            else r = await sql_exists(probeUrl, c.query!, combinedProbeHeaders);
          } else r = { ok: false, error: "unknown check" };
          results.push({ ...c, ...r });
          if (!r.ok) passed = false;
        }
        W.items.push({ id: it.id, name: it.name, done: passed, results });
      }
      status.weeks.push(W);
    }

    // Commit artifacts (write both root docs/* and legacy docs/roadmap/*)
    const pretty = JSON.stringify(status, null, 2);
    const wrote: string[] = [];

    async function safePut(p: string, content: string, msg: string) {
      try {
        await putFile(owner, repo, p, content, branch, msg, token);
        wrote.push(p);
      } catch (e: any) {
        wrote.push(`${p} (FAILED: ${e?.message || e})`);
      }
    }

    // 1) machine artifact(s)
    const statusMessage = projectKey
      ? `chore(${projectKey}): update status [skip ci]`
      : "chore(roadmap): update status [skip ci]";
    await safePut(projectAwarePath("docs/roadmap-status.json", projectKey), pretty, statusMessage);
    await safePut(projectAwarePath("docs/roadmap/roadmap-status.json", projectKey), pretty, statusMessage);

    // 2) human-readable plan
    let plan = `# Project Plan\nGenerated: ${status.generated_at}\n\n`;
    for (const w of status.weeks) {
      plan += `## ${w.title}\n\n`;
      for (const it of w.items) plan += `${it.done ? "✅" : "❌"} **${it.name}** (${it.id})\n`;
      plan += `\n`;
    }
    const planMessage = projectKey
      ? `chore(${projectKey}): update plan [skip ci]`
      : "chore(roadmap): update plan [skip ci]";
    await safePut(projectAwarePath("docs/project-plan.md", projectKey), plan, planMessage);
    await safePut(projectAwarePath("docs/roadmap/project-plan.md", projectKey), plan, planMessage);

    return NextResponse.json({ ok: true, wrote }, { headers: { "cache-control": "no-store" } });
  } catch (e: any) {
    return NextResponse.json({ error: String(e?.message || e) }, { status: 500 });
  }
}<|MERGE_RESOLUTION|>--- conflicted
+++ resolved
@@ -97,15 +97,9 @@
     const rawRequestProbeHeaders =
       req.headers.get("x-supabase-headers") ??
       req.headers.get("x-probe-headers") ??
-<<<<<<< HEAD
-      req.headers.get("x-discovery-headers") ??
-      undefined;
-    const requestProbeHeaders = parseProbeHeaders(rawRequestProbeHeaders);
-=======
       req.headers.get("x-discovery-headers");
     const requestProbeHeaders = parseProbeHeaders(rawRequestProbeHeaders);
 
->>>>>>> be339f5b
     const payloadProbeHeadersRaw =
       (payload &&
         (payload.probeHeaders ??
@@ -114,19 +108,11 @@
           payload.supabase_headers ??
           payload.headers)) ||
       undefined;
-<<<<<<< HEAD
-    const payloadProbeHeaders = parseProbeHeaders(payloadProbeHeadersRaw);
-    const combinedProbeHeaders = {
-      ...ENV_PROBE_HEADERS,
-      ...requestProbeHeaders,
-      ...payloadProbeHeaders,
-=======
     const overrideProbeHeaders = parseProbeHeaders(payloadProbeHeadersRaw);
     const combinedProbeHeaders: ProbeHeaders = {
       ...ENV_PROBE_HEADERS,
       ...requestProbeHeaders,
       ...overrideProbeHeaders,
->>>>>>> be339f5b
     };
     const projectKey = normalizeProjectKey(payload?.project);
     const token = req.headers.get("x-github-pat")?.trim() || undefined;
