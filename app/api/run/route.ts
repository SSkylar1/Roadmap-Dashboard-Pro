// app/api/run/route.ts
// Node runtime + no caching to ensure commits always reflect current state
export const runtime = "nodejs";
export const dynamic = "force-dynamic";

import { NextRequest, NextResponse } from "next/server";
import yaml from "js-yaml";
import { getFileRaw, putFile } from "@/lib/github";
import { describeProjectFile, normalizeProjectKey, projectAwarePath } from "@/lib/project-paths";

type Check = {
  type: "files_exist" | "http_ok" | "sql_exists";
  globs?: string[];
  url?: string;
  must_match?: string[];
  query?: string;
};

type ProbeHeaders = Record<string, string>;

function parseProbeHeaders(source: unknown): ProbeHeaders {
  if (!source) return {};

  if (typeof source === "object" && !Array.isArray(source)) {
    const entries = Object.entries(source as Record<string, unknown>)
      .map(([key, value]) => [key.trim(), typeof value === "string" ? value.trim() : ""] as const)
      .filter(([key, value]) => key.length > 0 && value.length > 0);
    return Object.fromEntries(entries) as ProbeHeaders;
  }

  if (typeof source !== "string") return {};

  const trimmed = source.trim();
  if (!trimmed) return {};

  try {
    const parsed = JSON.parse(trimmed);
    if (parsed && typeof parsed === "object" && !Array.isArray(parsed)) {
      return parseProbeHeaders(parsed as Record<string, unknown>);
    }
  } catch {
    // fall through to newline parsing when JSON fails
  }

  const headers: ProbeHeaders = {};
  for (const line of trimmed.split(/\r?\n|,/)) {
    const text = line.trim();
    if (!text) continue;
    const separatorIndex = text.indexOf(":");
    if (separatorIndex === -1) continue;
    const key = text.slice(0, separatorIndex).trim();
    const value = text.slice(separatorIndex + 1).trim();
    if (!key || !value) continue;
    headers[key] = value;
  }
  return headers;
}

const ENV_PROBE_HEADERS: ProbeHeaders = parseProbeHeaders(process.env.READ_ONLY_CHECKS_HEADERS);

async function files_exist(owner: string, repo: string, globs: string[], ref?: string) {
  for (const p of globs) {
    const raw = await getFileRaw(owner, repo, p, ref).catch(() => null);
    if (raw === null) return { ok: false };
  }
  return { ok: true };
}

async function http_ok(url: string, must_match: string[] = []) {
  const r = await fetch(url, { cache: "no-store" });
  if (!r.ok) return { ok: false, code: r.status };
  const t = await r.text();
  const ok = must_match.every((m) => t.includes(m));
  return { ok, code: r.status };
}

async function sql_exists(probeUrl: string, query: string, headers: ProbeHeaders) {
  const r = await fetch(probeUrl, {
    method: "POST",
    headers: { "content-type": "application/json", ...headers },
    body: JSON.stringify({ queries: [query] }),
  });
  if (!r.ok) return { ok: false, code: r.status };
  const j = await r.json();
  const res = Array.isArray(j.results) ? j.results[0] : null;
  return { ok: !!res?.ok };
}

export async function POST(req: NextRequest) {
  try {
    const payload = await req.json();
    const owner = typeof payload?.owner === "string" ? payload.owner.trim() : "";
    const repo = typeof payload?.repo === "string" ? payload.repo.trim() : "";
    const branch =
      typeof payload?.branch === "string" && payload.branch.trim() ? payload.branch.trim() : "main";
    const probeUrl = typeof payload?.probeUrl === "string" ? payload.probeUrl : undefined;
<<<<<<< HEAD
    const rawRequestProbeHeaders =
      req.headers.get("x-supabase-headers") ??
      req.headers.get("x-probe-headers") ??
      req.headers.get("x-discovery-headers");
    const requestProbeHeaders = parseProbeHeaders(rawRequestProbeHeaders);

    const rawPayloadProbeHeaders =
=======
    const requestProbeHeaders = parseProbeHeaders(
      req.headers.get("x-supabase-headers") ?? req.headers.get("x-probe-headers")
    );
    const payloadProbeHeaders = parseProbeHeaders(
>>>>>>> 5b78d2ce
      (payload &&
        (payload.probeHeaders ??
          payload.probe_headers ??
          payload.supabaseHeaders ??
          payload.supabase_headers ??
          payload.headers)) ||
<<<<<<< HEAD
      undefined;
    const payloadProbeHeaders = parseProbeHeaders(rawPayloadProbeHeaders);
=======
        undefined
    );
>>>>>>> 5b78d2ce
    const combinedProbeHeaders: ProbeHeaders = {
      ...ENV_PROBE_HEADERS,
      ...requestProbeHeaders,
      ...payloadProbeHeaders,
    };
    const projectKey = normalizeProjectKey(payload?.project);
    const token = req.headers.get("x-github-pat")?.trim() || undefined;
    if (!owner || !repo) {
      return NextResponse.json({ error: "missing owner/repo" }, { status: 400 });
    }

    const overrideHeaders = parseProbeHeaders(probeHeaders);
    const probeHeadersFinal: ProbeHeaders = { ...ENV_PROBE_HEADERS, ...(overrideHeaders || {}) };

    // Load roadmap spec
    const roadmapPath = projectAwarePath("docs/roadmap.yml", projectKey);
    const rmRaw = await getFileRaw(owner, repo, roadmapPath, branch, token);
    if (rmRaw === null) {
      return NextResponse.json({ error: `${describeProjectFile("docs/roadmap.yml", projectKey)} missing` }, { status: 404 });
    }
    const rm: any = yaml.load(rmRaw);

    // Execute checks
    const status: any = {
      generated_at: new Date().toISOString(),
      owner,
      repo,
      branch,
      project: projectKey || undefined,
      weeks: [] as any[],
    };
    for (const w of rm.weeks ?? []) {
      const W: any = { id: w.id, title: w.title, items: [] as any[] };
      for (const it of w.items ?? []) {
        let passed = true;
        const results: any[] = [];
        for (const c of (it.checks as Check[]) ?? []) {
          let r;
          if (c.type === "files_exist") r = await files_exist(owner, repo, c.globs || [], branch);
          else if (c.type === "http_ok") r = await http_ok(c.url!, c.must_match || []);
          else if (c.type === "sql_exists") {
            if (!probeUrl) r = { ok: false, error: "probeUrl not provided" };
            else r = await sql_exists(probeUrl, c.query!, combinedProbeHeaders);
          } else r = { ok: false, error: "unknown check" };
          results.push({ ...c, ...r });
          if (!r.ok) passed = false;
        }
        W.items.push({ id: it.id, name: it.name, done: passed, results });
      }
      status.weeks.push(W);
    }

    // Commit artifacts (write both root docs/* and legacy docs/roadmap/*)
    const pretty = JSON.stringify(status, null, 2);
    const wrote: string[] = [];

    async function safePut(p: string, content: string, msg: string) {
      try {
        await putFile(owner, repo, p, content, branch, msg, token);
        wrote.push(p);
      } catch (e: any) {
        wrote.push(`${p} (FAILED: ${e?.message || e})`);
      }
    }

    // 1) machine artifact(s)
    const statusMessage = projectKey
      ? `chore(${projectKey}): update status [skip ci]`
      : "chore(roadmap): update status [skip ci]";
    await safePut(projectAwarePath("docs/roadmap-status.json", projectKey), pretty, statusMessage);
    await safePut(projectAwarePath("docs/roadmap/roadmap-status.json", projectKey), pretty, statusMessage);

    // 2) human-readable plan
    let plan = `# Project Plan\nGenerated: ${status.generated_at}\n\n`;
    for (const w of status.weeks) {
      plan += `## ${w.title}\n\n`;
      for (const it of w.items) plan += `${it.done ? "✅" : "❌"} **${it.name}** (${it.id})\n`;
      plan += `\n`;
    }
    const planMessage = projectKey
      ? `chore(${projectKey}): update plan [skip ci]`
      : "chore(roadmap): update plan [skip ci]";
    await safePut(projectAwarePath("docs/project-plan.md", projectKey), plan, planMessage);
    await safePut(projectAwarePath("docs/roadmap/project-plan.md", projectKey), plan, planMessage);

    return NextResponse.json({ ok: true, wrote }, { headers: { "cache-control": "no-store" } });
  } catch (e: any) {
    return NextResponse.json({ error: String(e?.message || e) }, { status: 500 });
  }
}<|MERGE_RESOLUTION|>--- conflicted
+++ resolved
@@ -94,7 +94,6 @@
     const branch =
       typeof payload?.branch === "string" && payload.branch.trim() ? payload.branch.trim() : "main";
     const probeUrl = typeof payload?.probeUrl === "string" ? payload.probeUrl : undefined;
-<<<<<<< HEAD
     const rawRequestProbeHeaders =
       req.headers.get("x-supabase-headers") ??
       req.headers.get("x-probe-headers") ??
@@ -102,25 +101,14 @@
     const requestProbeHeaders = parseProbeHeaders(rawRequestProbeHeaders);
 
     const rawPayloadProbeHeaders =
-=======
-    const requestProbeHeaders = parseProbeHeaders(
-      req.headers.get("x-supabase-headers") ?? req.headers.get("x-probe-headers")
-    );
-    const payloadProbeHeaders = parseProbeHeaders(
->>>>>>> 5b78d2ce
       (payload &&
         (payload.probeHeaders ??
           payload.probe_headers ??
           payload.supabaseHeaders ??
           payload.supabase_headers ??
           payload.headers)) ||
-<<<<<<< HEAD
       undefined;
     const payloadProbeHeaders = parseProbeHeaders(rawPayloadProbeHeaders);
-=======
-        undefined
-    );
->>>>>>> 5b78d2ce
     const combinedProbeHeaders: ProbeHeaders = {
       ...ENV_PROBE_HEADERS,
       ...requestProbeHeaders,
